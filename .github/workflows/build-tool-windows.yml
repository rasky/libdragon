--- conflicted
+++ resolved
@@ -13,24 +13,13 @@
           { sys: mingw32, arch: i686,   build: tools}
         ]
     steps:
-<<<<<<< HEAD
-     - uses: msys2/setup-msys2@v2
-       with:
-         msystem: ${{matrix.sys}}
-         install: >-
-           base-devel
-           mingw-w64-${{ matrix.arch }}-toolchain
-         update: true
-=======
       - uses: msys2/setup-msys2@v2
         with:
           msystem: ${{matrix.sys}}
           install: >-
-            mingw-w64-${{ matrix.arch }}-libpng
             base-devel
             mingw-w64-${{ matrix.arch }}-toolchain
           update: true
->>>>>>> e3dacd9e
 
       - uses: actions/checkout@v3
         with:
