/**
 * @file mempak.c
 * @brief Controller Pak Filesystem Routine
 * @ingroup controllerpak
 */
#include <string.h>
#include "libdragon.h"
#include "regsinternal.h"
#include <unistd.h>

/**
<<<<<<< HEAD
 * @defgroup Controller Pak Filesystem Routines
 * @ingroup controller
 * @brief Managed Controller Pak interface.
 *
 * The Controller Pak system is a subsystem of the @ref controller. Before attempting to
 * read from or write to a Controller Pak, be sure you have initialized the Joypad subsystem
 * with #joypad_init and verified that you have a Controller Pak in the correct controller
 * using #joypad_get_accessory_type.
=======
 * @defgroup cpak Controller Pak Filesystem Routines
 * @ingroup controller
 * @brief Managed Controller Pak interface.
 *
 * The Controller Pak system is a subsystem of the @ref controller.  Before attempting to
 * read from or write to a Controller Pak, be sure you have initialized the controller system
 * with #controller_init and verified that you have a mempak in the correct controller
 * using #identify_accessory.
>>>>>>> f4c89db7
 *
 * To read and write to the Controller Pak in an organized way compatible with official software,
 * first check that the Controller Pak is valid using #validate_mempak.  If the Controller Pak is
 * invalid, it will need to be formatted using #format_mempak.  Once the Controller Pak is
 * considered valid, existing notes can be enumerated using #get_mempak_entry.  To
 * read the data associated with a note, use #read_mempak_entry_data.  To write a
 * new note to the Controller Pak, use #write_mempak_entry_data.  Note that there is no append
 * functionality so if a note is being updated, ensure you have deleted the old note
 * first using #delete_mempak_entry.  Code should be careful to check how many blocks
 * are free before writing using #get_mempak_free_space.
 *
 * @{
 */

/**
 * @name Inode values
 * @{
 */

/** @brief This block is empty */
#define BLOCK_EMPTY         0x03
/** @brief This is the last block in the note */
#define BLOCK_LAST          0x01
/** @brief First valid block that can contain user data */
#define BLOCK_VALID_FIRST   0x05
/** @brief Last valid block that can contain user data */
#define BLOCK_VALID_LAST    0x7F
/** @} */

/**
 * @brief Read a sector from a Controller Pak
 *
 * This will read a sector from a Controller Pak. Sectors on Controller Paks are always 256 bytes
 * in size.
 *
 * @param[in]  controller
 *             The controller (0-3) to read a sector from
 * @param[in]  sector
 *             The sector (0-127) to read from
 * @param[out] sector_data
 *             Buffer to place 256 read bytes of data
 *
 * @retval 0 if reading was successful
 * @retval -1 if the sector was out of bounds or sector_data was null
 * @retval -2 if there was an error reading part of a sector
 */
int read_mempak_sector( int controller, int sector, uint8_t *sector_data )
{
    if( sector < 0 || sector >= 128 ) { return -1; }
    if( sector_data == 0 ) { return -1; }

    /* Sectors are 256 bytes, a Controller Pak reads 32 bytes at a time */
    for( int i = 0; i < 8; i++ )
    {
        if( joybus_accessory_read( controller, (sector * MEMPAK_BLOCK_SIZE) + (i * 32), sector_data + (i * 32) ) )
        {
            /* Failed to read a block */
            return -2;
        }
    }

    return 0;
}

/**
 * @brief Write a sector to a Controller Pak
 *
 * This will write a sector to a Controller Pak.  Sectors on Controller Paks are always 256 bytes
 * in size.
 *
 * @param[in]  controller
 *             The controller (0-3) to write a sector to
 * @param[in]  sector
 *             The sector (0-127) to write to
 * @param[out] sector_data
 *             Buffer containing 256 bytes of data to write to sector
 *
 * @retval 0 if writing was successful
 * @retval -1 if the sector was out of bounds or sector_data was null
 * @retval -2 if there was an error writing part of a sector
 */
int write_mempak_sector( int controller, int sector, uint8_t *sector_data )
{
    if( sector < 0 || sector >= 128 ) { return -1; }
    if( sector_data == 0 ) { return -1; }

    /* Sectors are 256 bytes, a Controller Pak writes 32 bytes at a time */
    for( int i = 0; i < 8; i++ )
    {
        if( joybus_accessory_write( controller, (sector * MEMPAK_BLOCK_SIZE) + (i * 32), sector_data + (i * 32) ) )
        {
            /* Failed to read a block */
            return -2;
        }
    }

    return 0;
}

/**
 * @brief Calculate the checksum of a header
 *
 * @param[in] block
 *            A block at the start of a header
 *
 * @return The 16 bit checksum over the header
 */
static uint16_t __get_header_checksum( uint16_t *block )
{
  uint32_t sum = 0;

  for ( int i = 0; i < 14; i++ )
  {
    sum += *(block++);
  }

  return sum & 0xFFFF;
}

/**
 * @brief Check a Controller Pak header for validity
 *
 * @param[in] sector
 *            A sector containing a Controller Pak header
 *
 * @retval 0 if the header is valid
 * @retval -1 if the header is invalid
 */
static int __validate_header( uint8_t *sector )
{
    uint16_t checksum = 0;
    uint8_t current_block = 0x0;

    if( !sector ) { return -1; }

    /* Header is first sector */
    if( memcmp( &sector[0x20], &sector[0x60], 16 ) != 0 ) { return -1; }
    if( memcmp( &sector[0x80], &sector[0xC0], 16 ) != 0 ) { return -1; }
    if( memcmp( &sector[0x20], &sector[0x80], 16 ) != 0 ) { return -1; }

    /* Check 4 checksums of copied header data */
    current_block = 0x20;
    checksum = __get_header_checksum((uint16_t *)&sector[current_block]);
    if( (checksum != *(uint16_t *)(&sector[current_block + 0x1C])) || (checksum != 0xFFF2 - *(uint16_t *)(&sector[current_block + 0x1E])) ) { return -1; }
    current_block = 0x60;
    checksum = __get_header_checksum((uint16_t *)&sector[current_block]);
    if( (checksum != *(uint16_t *)(&sector[current_block + 0x1C])) || (checksum != 0xFFF2 - *(uint16_t *)(&sector[current_block + 0x1E])) ) { return -1; }
    current_block = 0x80;
    checksum = __get_header_checksum((uint16_t *)&sector[current_block]);
    if( (checksum != *(uint16_t *)(&sector[current_block + 0x1C])) || (checksum != 0xFFF2 - *(uint16_t *)(&sector[current_block + 0x1E])) ) { return -1; }
    current_block = 0xC0;
    checksum = __get_header_checksum((uint16_t *)&sector[current_block]);
    if( (checksum != *(uint16_t *)(&sector[current_block + 0x1C])) || (checksum != 0xFFF2 - *(uint16_t *)(&sector[current_block + 0x1E])) ) { return -1; }

    return 0;
}

/**
 * @brief Calculate the checksum over a TOC sector
 *
 * @param[in] sector
 *            A sector containing a TOC
 *
 * @return The 8 bit checksum over the TOC
 */
static uint8_t __get_toc_checksum( uint8_t *sector )
{
    uint32_t sum = 0;

    /* Rudimentary checksum */
    for( int i = 5; i < 128; i++ )
    {
        sum += sector[(i << 1) + 1];
    }

    return sum & 0xFF;
}

/**
 * @brief Check a Controller Pak TOC sector for validity
 *
 * @param[in] sector
 *            A sector containing a TOC
 *
 * @retval 0 if the TOC is valid
 * @retval -1 if the TOC is invalid
 */
static int __validate_toc( uint8_t *sector )
{
    /* True checksum is sum % 256 */
    if( __get_toc_checksum( sector ) == sector[1] )
    {
        return 0;
    }
    else
    {
        return -1;
    }

    return -1;
}

/**
<<<<<<< HEAD
 * @brief Convert a Controller Pak character to UTF-8
 * 
 * The codepage used by the controller pak contains a subset of ASCII and
 * some Katakana.
 *
 * @param[in] c
 *            A character read from a Controller Pak entry title
 * @param[out] out
 *            Output buffer to write the bytes to (at least 3 bytes).
 * 
 * @return    The number of bytes written to the output buffer
=======
 * @brief Convert a Controller Pak character to ASCII
 *
 * @param[in] c
 *            A character read from a Controller Pak entry title
 *
 * @return ASCII equivalent of character read
>>>>>>> f4c89db7
 */
static int __n64_to_utf8( char c, char *out )
{
    /* Miscelaneous chart */
    switch( c )
    {
        case 0x00:
            *out++ = 0; return 1;
        case 0x0F:
            *out++ = ' '; return 1;
        case 0x34:
            *out++ = '!'; return 1;
        case 0x35:
            *out++ = '\"'; return 1;
        case 0x36:
            *out++ = '#'; return 1;
        case 0x37:
            *out++ = '`'; return 1;
        case 0x38:
            *out++ = '*'; return 1;
        case 0x39:
            *out++ = '+'; return 1;
        case 0x3A:
            *out++ = ','; return 1;
        case 0x3B:
            *out++ = '-'; return 1;
        case 0x3C:
            *out++ = '.'; return 1;
        case 0x3D:
            *out++ = '/'; return 1;
        case 0x3E:
            *out++ = ':'; return 1;
        case 0x3F:
            *out++ = '='; return 1;
        case 0x40:
            *out++ = '?'; return 1;
        case 0x41:
            *out++ = '@'; return 1;
    }

    /* Numbers */
    if( c >= 0x10 && c <= 0x19 )
    {
        *out++ = '0' + (c - 0x10);
        return 1;
    }

    /* Uppercase ASCII */
    if( c >= 0x1A && c <= 0x33 )
    {
        *out++ = 'A' + (c - 0x1A);
        return 1;
    }

    /* Katakana and CJK symbols */
    if( c >= 0x42 && c <= 0x94 )
    {
        const int cjk_base = 0x3000;
        static uint8_t cjk_map[83] = { 2, 155, 156, 161, 163, 165, 167, 169, 195, 227, 229, 231, 242, 243, 162, 164, 166, 168, 170, 171, 173, 175, 177, 179, 181, 183, 185, 187, 189, 191, 193, 196, 198, 200, 202, 203, 204, 205, 206, 207, 210, 213, 216, 219, 222, 223, 224, 225, 226, 228, 230, 232, 233, 234, 235, 236, 237, 239, 172, 174, 176, 178, 180, 182, 184, 186, 188, 190, 192, 194, 197, 199, 201, 208, 211, 214, 217, 220, 209, 212, 215, 218, 221 };
        uint16_t codepoint = cjk_base + cjk_map[c - 0x42];
        *out++ = 0xE0 | ((codepoint >> 12) & 0x0F);
        *out++ = 0x80 | ((codepoint >> 6) & 0x3F);
        *out++ = 0x80 | (codepoint & 0x3F);
        return 3;
    }

    /* Default to space for unprintables */
    *out++ = ' ';
    return 1;
}

/**
 * @brief Convert an ASCII character to a Controller Pak character
 *
 * If the character passed in is one that the Controller Pak doesn't support, this
 * function will default to a space.
 *
 * @param[in] c
 *            An ASCII character
 *
 * @return A Controller Pak character equivalent to the ASCII character passed in
 */
static char __ascii_to_n64( char c )
{
    /* Miscelaneous chart */
    switch( c )
    {
        case 0:
            return 0x00;
        case ' ':
            return 0x0F;
        case '!':
            return 0x34;
        case '\"':
            return 0x35;
        case '#':
            return 0x36;
        case '`':
            return 0x37;
        case '*':
            return 0x38;
        case '+':
            return 0x39;
        case ',':
            return 0x3A;
        case '-':
            return 0x3B;
        case '.':
            return 0x3C;
        case '/':
            return 0x3D;
        case ':':
            return 0x3E;
        case '=':
            return 0x3F;
        case '?':
            return 0x40;
        case '@':
            return 0x41;
    }

    /* Numbers */
    if( c >= '0' && c <= '9' )
    {
        return 0x10 + (c - '0');
    }

    /* Uppercase ASCII */
    if( c >= 'A' && c <= 'Z' )
    {
        return 0x1A + (c - 'A');
    }

    /* Default to space for unprintables */
    return 0x0F;
}

/**
 * @brief Check a region read from a Controller Pak entry for validity
 *
 * @param[in] region
 *            A region read from a Controller Pak entry
 *
 * @retval 0 if the region is valid
 * @retval -1 if the region is invalid
 */
static int __validate_region( uint8_t region )
{
    switch( region )
    {
        case 0x00:
        case 0x37:
        case 0x41:
        case 0x44:
        case 0x45:
        case 0x46:
        case 0x49:
        case 0x4A:
        case 0x50:
        case 0x53:
        case 0x55:
        case 0x58:
        case 0x59:
            /* Acceptible region */
            return 0;
    }

    /* Invalid region */
    return -3;
}

/**
 * @brief Parse a note structure from a TOC
 *
 * Given a note block read from a Controller Pak TOC, parse and return a structure
 * representing the data.
 *
 * @param[in]  tnote
 *             32 bytes read from a Controller Pak TOC
 * @param[out] note
 *             Parsed note structure
 *
 * @retval 0 note was parsed properly
 * @retval -1 parameters were invalid
 * @retval -2 note inode out of bounds
 * @retval -3 note region invalid
 */
static int __read_note( uint8_t *tnote, entry_structure_t *note )
{
    if( !tnote || !note ) { return -1; }

    /* Easy stuff */
    note->vendor = (tnote[0] << 16) | (tnote[1] << 8) | (tnote[2]);
    note->region = tnote[3];

    /* Important stuff */
    note->game_id = (tnote[4] << 8) | (tnote[5]);
    note->inode = (tnote[6] << 8) | (tnote[7]);

    /* Don't know number of blocks */
    note->blocks = 0;
    note->valid = 0;
    note->entry_id = 255;

    /* Translate n64 to ascii */
    memset( note->name, 0, sizeof( note->name ) );

    int nidx = 0;
    for( int i = 0; i < 16; i++ )
    {
        if ( tnote[0x10 + i] == 0 ) break;
        nidx += __n64_to_utf8( tnote[0x10 + i], &note->name[nidx] );
    }

    /* Separator between name and extension */
    note->name[nidx++] = '.';

    for( int i = 0; i < 4; i++ )
    {
        if ( tnote[0xC + i] == 0 ) break;
        nidx += __n64_to_utf8( tnote[0xC + i], &note->name[nidx] );
    }

    /* String terminator */
    note->name[nidx++] = 0;

    /* Validate entries */
    if( note->inode < BLOCK_VALID_FIRST || note->inode > BLOCK_VALID_LAST )
    {
        /* Invalid inode */
        return -2;
    }

    if( __validate_region( note->region ) )
    {
        /* Invalid region */
        return -3;
    }

    /* Checks out */
    note->valid = 1;
    return 0;
}

/**
 * @brief Create a note structure for a Controller Pak TOC
 *
 * Given a valid note structure, format it for writing to a Controller Pak TOC
 *
 * @param[in]  note
 *             Valid note structure to convert
 * @param[out] out_note
 *             32 bytes ready to be written to a Controller Pak TOC
 *
 * @retval 0 if the note was converted properly
 * @retval -1 if the parameters were invalid
 */
static int __write_note( entry_structure_t *note, uint8_t *out_note )
{
    char tname[sizeof(note->name)];
    if( !out_note || !note ) { return -1; }

    /* Start with baseline */
    memset( out_note, 0, 32 );

    /* Easy stuff */
    out_note[0] = (note->vendor >> 16) & 0xFF;
    out_note[1] = (note->vendor >> 8) & 0xFF;
    out_note[2] = note->vendor & 0xFF;

    out_note[3] = note->region;

    /* Important stuff */
    out_note[4] = (note->game_id >> 8) & 0xFF;
    out_note[5] = note->game_id & 0xFF;
    out_note[6] = (note->inode >> 8) & 0xFF;
    out_note[7] = note->inode & 0xFF;

    /* Fields that generally stay the same on official saves */
    out_note[8] = 0x02;
    out_note[9] = 0x03;

    /* Translate ascii to n64 */
    memcpy( tname, note->name, sizeof( note->name ) );
    for( int i = 18; i >= 0; i-- )
    {
        if( tname[i] == '.' )
        {
            /* Found extension */
            out_note[0xC] = __ascii_to_n64( tname[i+1] );

            /* Erase these as they have been taken care of */
            tname[i] = 0;
            tname[i+1] = 0;
        }
    }

    for( int i = 0; i < 16; i++ )
    {
        out_note[0x10 + i] = __ascii_to_n64( tname[i] );
    }

    return 0;
}

/**
 * @brief Return number of pages a note occupies
 *
 * Given a starting inode and a TOC sector, walk the linked list for a note
 * and return the number of pages/blocks/sectors a note occupies.
 *
 * @param[in] sector
 *            A TOC sector
 * @param[in] inode
 *            A starting inode
 *
 * @retval -2 The file contained free blocks
 * @retval -3 The filesystem was invalid
 * @return The number of blocks in a note
 */
static int __get_num_pages( uint8_t *sector, int inode )
{
    if( inode < BLOCK_VALID_FIRST || inode > BLOCK_VALID_LAST ) { return -1; }

    int tally = 0;
    int last = inode;
    int rcount = 0;

    /* If we go over this, something is wrong */
    while( rcount < 123 )
    {
        switch( sector[(last << 1) + 1] )
        {
            case BLOCK_LAST:
                /* Last block */
                return tally + 1;
            case BLOCK_EMPTY:
                /* Error, can't have free blocks! */
                return -2;
            default:
                last = sector[(last << 1) + 1];
                tally++;

                /* Failed to point to valid next block */
                if( last < BLOCK_VALID_FIRST || last > BLOCK_VALID_LAST ) { return -3; }
                break;
        }

        rcount++;
    }

    /* Invalid filesystem */
    return -3;
}

/**
 * @brief Get number of free blocks on a Controller Pak
 *
 * @param[in] sector
 *            A valid TOC block to examine
 *
 * @return The number of free blocks
 */
static int __get_free_space( uint8_t *sector )
{
    int space = 0;

    for( int i = BLOCK_VALID_FIRST; i <= BLOCK_VALID_LAST; i++ )
    {
        if( sector[(i << 1) + 1] == BLOCK_EMPTY )
        {
            space++;
        }
    }

    return space;
}

/**
 * @brief Get the inode of the n'th block in a note
 *
 * @param[in] sector
 *            A valid TOC sector
 * @param[in] inode
 *            The starting inode of the note
 * @param[in] block
 *            The block offset (starting from 0) to retrieve
 *
 * @retval -2 if there were free blocks in the file
 * @retval -3 if the filesystem was invalid
 * @return The inode of the n'th block
 */
static int __get_note_block( uint8_t *sector, int inode, int block )
{
    if( inode < BLOCK_VALID_FIRST || inode > BLOCK_VALID_LAST ) { return -1; }
    if( block < 0 || block > 123 ) { return -1; }

    int tally = block + 1;
    int last = inode;

    /* Only going through until we hit the requested node */
    while( tally > 0 )
    {
        /* Count down to zero, when zero is hit, this is the node we want */
        tally--;

        if( !tally )
        {
            return last;
        }
        else
        {
            switch( sector[(last << 1) + 1] )
            {
                case BLOCK_LAST:
                    /* Last block, couldn't find block number */
                    return -2;
                case BLOCK_EMPTY:
                    /* Error, can't have free blocks! */
                    return -2;
                default:
                    last = sector[(last << 1) + 1];

                    /* Failed to point to valid next block */
                    if( last < 5 || last >= 128 ) { return -3; }
                    break;
            }
        }
    }

    /* Invalid filesystem */
    return -3;
}

/**
 * @brief Retrieve the sector number of the first valid TOC found
 *
 * @param[in] controller
 *            The controller (0-3) to inspect for a valid TOC
 *
 * @retval -2 the Controller Pak was not inserted or was bad
 * @retval -3 the Controller Pak was unformatted or the header was invalid
 * @retval 1 the first sector has a valid TOC
 * @retval 2 the second sector has a valid TOC
 */
static int __get_valid_toc( int controller )
{
    /* We will need only one sector at a time */
    uint8_t data[MEMPAK_BLOCK_SIZE];

    /* First check to see that the header block is valid */
    if( read_mempak_sector( controller, 0, data ) )
    {
        /* Couldn't read header */
        return -2;
    }

    if( __validate_header( data ) )
    {
        /* Header is invalid or unformatted */
        return -3;
    }

    /* Try to read the first TOC */
    if( read_mempak_sector( controller, 1, data ) )
    {
        /* Couldn't read header */
        return -2;
    }

    if( __validate_toc( data ) )
    {
        /* First TOC is bad.  Maybe the second works? */
        if( read_mempak_sector( controller, 2, data ) )
        {
            /* Couldn't read header */
            return -2;
        }

        if( __validate_toc( data ) )
        {
            /* Second TOC is bad, nothing good on this memcard */
            return -3;
        }
        else
        {
            /* Found a good TOC! */
            return 2;
        }
    }
    else
    {
        /* Found a good TOC! */
        return 1;
    }
}

/**
 * @brief Return whether a Controller Pak is valid
 *
 * This function will return whether the Controller Pak in a particular controller
 * is formatted and valid.
 *
 * @param[in] controller
 *            The controller (0-3) to validate
 *
 * @retval 0 if the Controller Pak is valid and ready to be used
 * @retval -2 if the Controller Pak is not present or couldn't be read
 * @retval -3 if the Controller Pak is bad or unformatted
 */
int validate_mempak( int controller )
{
    int toc = __get_valid_toc( controller );

    if( toc == 1 || toc == 2 )
    {
        /* Found a valid TOC */
        return 0;
    }
    else
    {
        /* Pass on return code */
        return toc;
    }
}

/**
 * @brief Read an entry on a Controller Pak
 *
 * Given an entry index (0-15), return the entry as found on the Controller Pak.  If
 * the entry is blank or invalid, the valid flag is cleared.
 *
 * @param[in]  controller
 *             The controller (0-3) from which the entry should be read
 * @param[in]  entry
 *             The entry index (0-15) to read
 * @param[out] entry_data
 *             Structure containing information on the entry
 *
 * @retval 0 if the entry was read successfully
 * @retval -1 if the entry is out of bounds or entry_data is null
 * @retval -2 if the Controller Pak is bad or not present
 */
int get_mempak_entry( int controller, int entry, entry_structure_t *entry_data )
{
    uint8_t data[MEMPAK_BLOCK_SIZE];
    int toc;

    if( entry < 0 || entry > 15 ) { return -1; }
    if( entry_data == 0 ) { return -1; }

    /* Make sure Controller Pak is valid */
    if( (toc = __get_valid_toc( controller )) <= 0 )
    {
        /* Bad Controller Pak or was removed, return */
        return -2;
    }

    /* Entries are spread across two sectors, but we can luckly grab just one
       with a single Controller Pak read */
<<<<<<< HEAD
    if( joybus_accessory_read( controller, (3 * MEMPAK_BLOCK_SIZE) + (entry * 32), data ) )
=======
    if( read_mempak_address( controller, (3 * MEMPAK_BLOCK_SIZE) + (entry * 32), data ) )
>>>>>>> f4c89db7
    {
        /* Couldn't read note database */
        return -2;
    }

    if( __read_note( data, entry_data ) )
    {
        /* Note is most likely empty, don't bother getting length */
        return 0;
    }

    /* Grab the TOC sector */
    if( read_mempak_sector( controller, toc, data ) )
    {
        /* Couldn't read TOC */
        return -2;
    }

    /* Get the length of the entry */
    int blocks = __get_num_pages( data, entry_data->inode );

    if( blocks > 0 )
    {
        /* Valid entry */
        entry_data->blocks = blocks;
        entry_data->entry_id = entry;
        return 0;
    }
    else
    {
        /* Invalid TOC */
        entry_data->valid = 0;
        return 0;
    }
}

/**
 * @brief Return the number of free blocks on a Controller Pak
 *
 * Note that a block is identical in size to a sector.  To calculate the number of
 * bytes free, multiply the return of this function by #MEMPAK_BLOCK_SIZE.
 *
 * @param[in] controller
 *            The controller (0-3) to read the free space from
 *
 * @return The number of blocks free on the memory card or a negative number on failure
 */
int get_mempak_free_space( int controller )
{
    uint8_t data[MEMPAK_BLOCK_SIZE];
    int toc;

    /* Make sure Controller Pak is valid */
    if( (toc = __get_valid_toc( controller )) <= 0 )
    {
        /* Bad Controller Pak or was removed, return */
        return -2;
    }

    /* Grab the valid TOC to get free space */
    if( read_mempak_sector( controller, toc, data ) )
    {
        /* Couldn't read TOC */
        return -2;
    }

    return __get_free_space( data );
}

/**
 * @brief Format a Controller Pak
 *
<<<<<<< HEAD
 * Formats a Controller Pak. This should only be done to totally wipe and re-initialize
 * the filesystem in case of a blank or corrupt Pak after a repair has failed.
 *
 * @param[in] controller
 *            The Controller (0-3) that the CPak is inserted.
 *
 * @retval 0 if the Controller Pak was formatted successfully.
 * @retval -2 if the Controller Pak was not present or couldn't be formatted.
=======
 * Formats a Controller Pak.  Should only be done to wipe a Controller Pak or to initialize
 * the filesystem in case of a blank or corrupt Controler Pak.
 *
 * @param[in] controller
 *            The controller (0-3) to format the Controller Pak on
 *
 * @retval 0 if the Controller Pak was formatted successfully
 * @retval -2 if the Controller Pak was not present or couldn't be formatted
>>>>>>> f4c89db7
 */
int format_mempak( int controller )
{
    /* set the size to 1280 as the notes table (768-1280) will need to be initialized. */
    uint8_t cpak_header_data[1280] = {0x00};

    uint16_t i, word, sum1 = 0, sum2 = 0;

    /* 0x00 	24 	Serial number
     * 0x18 	1 	unused (always 0)
     * 0x19 	1 	Device ID (always 1)
     * 0x1A 	1 	Bank size (always 1)
     * 0x1B 	1 	unused (always 0)
     * 0x1C 	2 	Checksum 1
     * 0x1E 	2 	Checksum 2 */
    static uint8_t cpakid_array[] = {
        0x00, 0x00, 0x00, 0x00, 0x00, 0x00, 0x00, 0x00, /* 0x00 - 0x07 (0 - 7) */
        0x00, 0x00, 0x00, 0x00, 0x00, 0x00, 0x00, 0x00, /* 0x08 - 0x0f (8 - 15) */
        0x00, 0x00, 0x00, 0x00, 0x00, 0x00, 0x00, 0x00, /* 0x10 - 0x17 (16 - 23) */
        0x00, 0x01, 0x01, 0x00, 0x01, 0x01, 0xFE, 0xF1  /* 0x18 - 0x1f (24 - 31) */
    };

    /* Assign 'random' value to ID */
    getentropy(&cpakid_array, 24); /* Use system entropy to write the first 24 bytes */

    /* Create checksum */
    for (i = 0; i < 28; i += 2)
    {
        word = (cpakid_array[i] << 8) + cpakid_array[i + 1];
        sum1 += word; sum2 += ~word;
    }

    /* Update checksum */
    cpakid_array[0x1c] = sum1 >> 8;
    cpakid_array[0x1d] = sum1 & 0xFF;
    cpakid_array[0x1e] = sum2 >> 8;
    cpakid_array[0x1f] = sum2 & 0xFF;

    /* Update ID blocks with IDs */
    for(i = 0; i < 32; i++)
    {
        /* ID Block (Primary) */
        cpak_header_data[0x20 + i] = cpakid_array[i];
        /* 0x40 is unused */
        /* ID Block (Backup 1) */
        cpak_header_data[0x60 + i] = cpakid_array[i];
        /* ID Block (Backup 2) */
        cpak_header_data[0x80 + i] = cpakid_array[i];
        /* 0xA0 is unused */
        /* ID Block (Backup 3) */
        cpak_header_data[0xC0 + i] = cpakid_array[i];
        /* 0xE0 is unused */
    }

    /* initilize Index Table and backup (plus checksums) */
    for(i = 5; i < 128; i++)
    {
        cpak_header_data[256 + (i * 2) + 1] = 3;
        cpak_header_data[512 + (i * 2) + 1] = 3;
    }

    cpak_header_data[257] = 0x71;
    cpak_header_data[513] = 0x71;

    /* Write each sector */
    for (i = 0; i < 1280; i += 256)
    {
        if(write_mempak_sector(controller, i / 256, &cpak_header_data[i]))
        {
            /* Couldn't write sector */
            return -2;
        }
    }

    return 0;
}

/**
 * @brief Read the data associated with an entry on a Controller Pak
 *
 * Given a valid Controller Pak entry fetched by get_mempak_entry, retrieves the contents
 * of the entry.  The calling function must ensure that enough room is available in
 * the passed in buffer for the entire entry.  The entry structure itself contains
 * the number of blocks used to store the data which can be multiplied by
 * #MEMPAK_BLOCK_SIZE to calculate the size of the buffer needed.
 *
 * @param[in]  controller
 *             The controller (0-3) to read the entry data from
 * @param[in]  entry
 *             The entry structure associated with the data to be read.  An entry
 *             structure can be fetched based on index using #get_mempak_entry
 * @param[out] data
 *             The data associated with an entry
 *
 * @retval 0 if the entry was successfully read
 * @retval -1 if input parameters were out of bounds or the entry was corrupted somehow
 * @retval -2 if the Controller Pak was not present or bad
 * @retval -3 if the data couldn't be read
 */
int read_mempak_entry_data( int controller, entry_structure_t *entry, uint8_t *data )
{
    int toc;
    uint8_t tocdata[MEMPAK_BLOCK_SIZE];

    /* Some serious sanity checking */
    if( entry == 0 || data == 0 ) { return -1; }
    if( entry->valid == 0 ) { return -1; }
    if( entry->blocks == 0 || entry->blocks > 123 ) { return -1; }
    if( entry->inode < BLOCK_VALID_FIRST || entry->inode > BLOCK_VALID_LAST ) { return -1; }

    /* Grab the TOC sector so we can get to the individual blocks the data comprises of */
    if( (toc = __get_valid_toc( controller )) <= 0 )
    {
        /* Bad Controller Pak or was removed, return */
        return -2;
    }

    /* Grab the valid TOC to get free space */
    if( read_mempak_sector( controller, toc, tocdata ) )
    {
        /* Couldn't read TOC */
        return -2;
    }

    /* Now loop through blocks and grab each one */
    for( int i = 0; i < entry->blocks; i++ )
    {
        int block = __get_note_block( tocdata, entry->inode, i );

        if( read_mempak_sector( controller, block, data + (i * MEMPAK_BLOCK_SIZE) ) )
        {
            /* Couldn't read a sector */
            return -3;
        }
    }

    /* Fetched all blocks successfully */
    return 0;
}

/**
 * @brief Write associated data to a Controller Pak entry
 *
 * Given a Controller Pak entry structure with a valid region, name and block count, writes the
 * entry and associated data to the Controller Pak.  This function will not overwrite any existing
 * user data.  To update an existing entry, use #delete_mempak_entry followed by
 * #write_mempak_entry_data with the same entry structure.
 *
 * @param[in] controller
 *            The controller (0-3) to write the entry and data to
 * @param[in] entry
 *            The entry structure containing a region, name and block count
 * @param[in] data
 *            The associated data to write to to the created entry
 *
 * @retval 0 if the entry was created and written successfully
 * @retval -1 if the parameters were invalid or the note has no length
 * @retval -2 if the Controller Pak wasn't present or was bad
 * @retval -3 if there was an error writing to the Controller Pak
 * @retval -4 if there wasn't enough space to store the note
 * @retval -5 if there is no room in the TOC to add a new entry
 */
int write_mempak_entry_data( int controller, entry_structure_t *entry, uint8_t *data )
{
    uint8_t sector[MEMPAK_BLOCK_SIZE];
    uint8_t tmp_data[32];
    int toc;

    /* Sanity checking on input data */
    if( !entry || !data ) { return -1; }
    if( entry->blocks < 1 ) { return -1; }
    if( __validate_region( entry->region ) ) { return -1; }
    if( strlen( entry->name ) == 0 ) { return -1; }

    /* Grab valid TOC */
    if( (toc = __get_valid_toc( controller )) <= 0 )
    {
        /* Bad Controller Pak or was removed, return */
        return -2;
    }

    /* Grab the valid TOC to get free space */
    if( read_mempak_sector( controller, toc, sector ) )
    {
        /* Couldn't read TOC */
        return -2;
    }

    /* Verify that we have enough free space */
    if( __get_free_space( sector ) < entry->blocks )
    {
        /* Not enough space for note */
        return -4;
    }

    /* Find blocks in TOC to allocate */
    int tally = entry->blocks;
    uint8_t last = BLOCK_LAST;

    for( int i = BLOCK_VALID_FIRST; i <= BLOCK_VALID_LAST; i++ )
    {
        if( sector[(i << 1) + 1] == BLOCK_EMPTY )
        {
            /* We can use this block */
            tally--;

            /* Point this towards the next block */
            sector[(i << 1) + 1] = last;

            /* This block is now the last block */
            last = i;
        }

        /* If we found all blocks, we can exit out early */
        if( !tally ) { break; }
    }

    if( tally > 0 )
    {
        /* Even though we had free space, couldn't get all blocks? */
        return -4;
    }
    else
    {
        /* Last now contains our inode */
        entry->inode = last;
        entry->valid = 0;
        entry->vendor = 0;

        /* A value observed in most games */
        entry->game_id = 0x4535;
    }

    /* Loop through allocated blocks and write data to sectors */
    for( int i = 0; i < entry->blocks; i++ )
    {
        int block = __get_note_block( sector, entry->inode, i );

        if( write_mempak_sector( controller, block, data + (i * MEMPAK_BLOCK_SIZE) ) )
        {
            /* Couldn't write a sector */
            return -3;
        }
    }

    /* Find an empty entry to store to */
    for( int i = 0; i < 16; i++ )
    {
        entry_structure_t tmp_entry;

        if( joybus_accessory_read( controller, (3 * MEMPAK_BLOCK_SIZE) + (i * 32), tmp_data ) )
        {
            /* Couldn't read note database */
            return -2;
        }

        /* See if we can write to this note */
        __read_note( tmp_data, &tmp_entry );
        if( tmp_entry.valid == 0 )
        {
            entry->entry_id = i;
            entry->valid = 1;
            break;
        }
    }

    if( entry->valid == 0 )
    {
        /* Couldn't find an entry */
        return -5;
    }

    /* Update CRC on newly updated TOC */
    sector[1] = __get_toc_checksum( sector );

    /* Write back to alternate TOC first before erasing the known valid one */
    if( write_mempak_sector( controller, ( toc == 1 ) ? 2 : 1, sector ) )
    {
        /* Failed to write alternate TOC */
        return -2;
    }

    /* Write back to good TOC now that alternate is updated */
    if( write_mempak_sector( controller, toc, sector ) )
    {
        /* Failed to write alternate TOC */
        return -2;
    }

    /* Convert entry structure to proper entry data */
    __write_note( entry, tmp_data );

    /* Store entry to empty slot on Controller Pak */
<<<<<<< HEAD
    if( joybus_accessory_write( controller, (3 * MEMPAK_BLOCK_SIZE) + (entry->entry_id * 32), tmp_data ) )
=======
    if( write_mempak_address( controller, (3 * MEMPAK_BLOCK_SIZE) + (entry->entry_id * 32), tmp_data ) )
>>>>>>> f4c89db7
    {
        /* Couldn't update note database */
        return -2;
    }

    return 0;
}

/**
 * @brief Delete a Controller Pak entry and associated data
 *
 * Given a valid Controller Pak entry fetched by #get_mempak_entry, removes the entry and frees
 * all associated blocks.
 *
 * @param[in] controller
 *            The controller (0-3) to delete the note from
 * @param[in] entry
 *            The entry structure that is to be deleted from the Controller Pak
 *
 * @retval 0 if the entry was deleted successfully
 * @retval -1 if the entry was invalid
 * @retval -2 if the Controller Pak was bad or not present
 */
int delete_mempak_entry( int controller, entry_structure_t *entry )
{
    entry_structure_t tmp_entry;
    uint8_t data[MEMPAK_BLOCK_SIZE];
    int toc;

    /* Some serious sanity checking */
    if( entry == 0 ) { return -1; }
    if( entry->valid == 0 ) { return -1; }
    if( entry->entry_id > 15 ) { return -1; }
    if( entry->inode < BLOCK_VALID_FIRST || entry->inode > BLOCK_VALID_LAST ) { return -1; }

    /* Ensure that the entry passed in matches what's on the Controller Pak */
<<<<<<< HEAD
    if( joybus_accessory_read( controller, (3 * MEMPAK_BLOCK_SIZE) + (entry->entry_id * 32), data ) )
=======
    if( read_mempak_address( controller, (3 * MEMPAK_BLOCK_SIZE) + (entry->entry_id * 32), data ) )
>>>>>>> f4c89db7
    {
        /* Couldn't read note database */
        return -2;
    }

    if( __read_note( data, &tmp_entry ) )
    {
        /* Couldn't parse entry, can't be valid */
        return -2;
    }

    if( tmp_entry.inode != entry->inode )
    {
        /* inodes don't match, not the same entry! */
        return -2;
    }

    /* The entry matches, so blank it */
    memset( data, 0, 32 );
    if( joybus_accessory_write( controller, (3 * MEMPAK_BLOCK_SIZE) + (entry->entry_id * 32), data ) )
    {
        /* Couldn't update note database */
        return -2;
    }

    /* Grab the first valid TOC entry */
    if( (toc = __get_valid_toc( controller )) <= 0 )
    {
        /* Bad mempak or was removed, return */
        return -2;
    }

    /* Grab the valid TOC to erase sectors */
    if( read_mempak_sector( controller, toc, data ) )
    {
        /* Couldn't read TOC */
        return -2;
    }

    /* Erase all blocks out of the TOC */
    int tally = 0;
    int done = 0;
    int last = entry->inode;

    /* Don't want to recurse forever if filesystem is corrupt */
    while( tally <= 123 && !done )
    {
        tally++;

        switch( data[(last << 1) + 1] )
        {
            case BLOCK_LAST:
                /* Last block, we are done */
                data[(last << 1) + 1] = BLOCK_EMPTY;

                done = 1;
                break;
            case BLOCK_EMPTY:
                /* Error, can't have free blocks! */
                return -2;
            default:
            {
                int next = data[(last << 1) + 1];
                data[(last << 1) + 1] = BLOCK_EMPTY;
                last = next;

                /* Failed to point to valid next block */
                if( last < 5 || last >= 128 ) { return -3; }
                break;
            }
        }
    }

    /* Update CRC on newly updated TOC */
    data[1] = __get_toc_checksum( data );

    /* Write back to alternate TOC first before erasing the known valid one */
    if( write_mempak_sector( controller, ( toc == 1 ) ? 2 : 1, data ) )
    {
        /* Failed to write alternate TOC */
        return -2;
    }

    /* Write back to good TOC now that alternate is updated */
    if( write_mempak_sector( controller, toc, data ) )
    {
        /* Failed to write alternate TOC */
        return -2;
    }

    return 0;
}

/** @} */ /* controller */<|MERGE_RESOLUTION|>--- conflicted
+++ resolved
@@ -9,8 +9,7 @@
 #include <unistd.h>
 
 /**
-<<<<<<< HEAD
- * @defgroup Controller Pak Filesystem Routines
+ * @defgroup cpak Controller Pak Filesystem Routines
  * @ingroup controller
  * @brief Managed Controller Pak interface.
  *
@@ -18,16 +17,6 @@
  * read from or write to a Controller Pak, be sure you have initialized the Joypad subsystem
  * with #joypad_init and verified that you have a Controller Pak in the correct controller
  * using #joypad_get_accessory_type.
-=======
- * @defgroup cpak Controller Pak Filesystem Routines
- * @ingroup controller
- * @brief Managed Controller Pak interface.
- *
- * The Controller Pak system is a subsystem of the @ref controller.  Before attempting to
- * read from or write to a Controller Pak, be sure you have initialized the controller system
- * with #controller_init and verified that you have a mempak in the correct controller
- * using #identify_accessory.
->>>>>>> f4c89db7
  *
  * To read and write to the Controller Pak in an organized way compatible with official software,
  * first check that the Controller Pak is valid using #validate_mempak.  If the Controller Pak is
@@ -231,7 +220,6 @@
 }
 
 /**
-<<<<<<< HEAD
  * @brief Convert a Controller Pak character to UTF-8
  * 
  * The codepage used by the controller pak contains a subset of ASCII and
@@ -243,14 +231,6 @@
  *            Output buffer to write the bytes to (at least 3 bytes).
  * 
  * @return    The number of bytes written to the output buffer
-=======
- * @brief Convert a Controller Pak character to ASCII
- *
- * @param[in] c
- *            A character read from a Controller Pak entry title
- *
- * @return ASCII equivalent of character read
->>>>>>> f4c89db7
  */
 static int __n64_to_utf8( char c, char *out )
 {
@@ -811,11 +791,7 @@
 
     /* Entries are spread across two sectors, but we can luckly grab just one
        with a single Controller Pak read */
-<<<<<<< HEAD
     if( joybus_accessory_read( controller, (3 * MEMPAK_BLOCK_SIZE) + (entry * 32), data ) )
-=======
-    if( read_mempak_address( controller, (3 * MEMPAK_BLOCK_SIZE) + (entry * 32), data ) )
->>>>>>> f4c89db7
     {
         /* Couldn't read note database */
         return -2;
@@ -888,25 +864,14 @@
 /**
  * @brief Format a Controller Pak
  *
-<<<<<<< HEAD
  * Formats a Controller Pak. This should only be done to totally wipe and re-initialize
- * the filesystem in case of a blank or corrupt Pak after a repair has failed.
+ * the filesystem in case of a blank or corrupt Controller Pak after a repair has failed.
  *
  * @param[in] controller
- *            The Controller (0-3) that the CPak is inserted.
+ *            The Controller (0-3) that the Controller Pak is inserted.
  *
  * @retval 0 if the Controller Pak was formatted successfully.
  * @retval -2 if the Controller Pak was not present or couldn't be formatted.
-=======
- * Formats a Controller Pak.  Should only be done to wipe a Controller Pak or to initialize
- * the filesystem in case of a blank or corrupt Controler Pak.
- *
- * @param[in] controller
- *            The controller (0-3) to format the Controller Pak on
- *
- * @retval 0 if the Controller Pak was formatted successfully
- * @retval -2 if the Controller Pak was not present or couldn't be formatted
->>>>>>> f4c89db7
  */
 int format_mempak( int controller )
 {
@@ -1200,11 +1165,7 @@
     __write_note( entry, tmp_data );
 
     /* Store entry to empty slot on Controller Pak */
-<<<<<<< HEAD
     if( joybus_accessory_write( controller, (3 * MEMPAK_BLOCK_SIZE) + (entry->entry_id * 32), tmp_data ) )
-=======
-    if( write_mempak_address( controller, (3 * MEMPAK_BLOCK_SIZE) + (entry->entry_id * 32), tmp_data ) )
->>>>>>> f4c89db7
     {
         /* Couldn't update note database */
         return -2;
@@ -1241,11 +1202,7 @@
     if( entry->inode < BLOCK_VALID_FIRST || entry->inode > BLOCK_VALID_LAST ) { return -1; }
 
     /* Ensure that the entry passed in matches what's on the Controller Pak */
-<<<<<<< HEAD
     if( joybus_accessory_read( controller, (3 * MEMPAK_BLOCK_SIZE) + (entry->entry_id * 32), data ) )
-=======
-    if( read_mempak_address( controller, (3 * MEMPAK_BLOCK_SIZE) + (entry->entry_id * 32), data ) )
->>>>>>> f4c89db7
     {
         /* Couldn't read note database */
         return -2;
