/**
 * @file rdpq.c
 * @brief RDP Command queue
 * @ingroup rdp
 *
 * # RDP Queue: implementation
 * 
 * This documentation block describes the internal workings of the RDP Queue.
 * This is useful to understand the implementation. For description of the
 * API of the RDP queue, see rdpq.h
 * 
 * ## Improvements over raw hardware programming
 * 
 * RDPQ provides a very low-level API over the RDP graphics chips,
 * exposing all its settings and most of its limits. Still, rdpq
 * tries to hide a few low-level hardware details to make programming the RDP
 * less surprising and more orthogonal. To do so, it "patches" some RDP
 * commands, typically via RSP code and depending on the current RDP state. We
 * called these improvements "fixups".
 * 
 * The documentation of the public rdpq API does not explicitly mention which
 * behavior has been adjusted via fixups. Instead, this section explains in
 * details all the fixups performed by rdpq. Reading this section is not
 * necessary to understand and use rdpq, but it might be useful for people
 * that are familiar with RDP outside of libdragon (eg: libultra programmers),
 * to avoid getting confused in places where rdpq deviates from RDP (even if
 * for the better).
 * 
 * ### Scissoring and texrects: consistent coordinates
 * 
 * The RDP SET_SCISSOR and TEXTURE_RECTANGLE commands accept a rectangle
 * whose major bounds (bottom and right) are either inclusive or exclusive,
 * depending on the current RDP cycle type (fill/copy: exclusive, 1cyc/2cyc: inclusive).
 * #rdpq_set_scissor and #rdpq_texture_rectangle, instead, always use exclusive
 * major bounds, and automatically adjust them depending on the current RDP cycle
 * type. 
 * 
 * Moreover, any time the RDP cycle type changes, the current scissoring is
 * adjusted to guarantee consistent results. This is especially important
 * where the scissoring covers the whole framebuffer, because otherwise the
 * RDP might overflow the buffer while drawing.
 * 
 * ### Avoid color image buffer overflows with auto-scissoring
 * 
 * The RDP SET_COLOR_IMAGE command only contains a memory pointer and a pitch:
 * the RDP is not aware of the actual size of the buffer in terms of width/height,
 * and expects commands to be correctly clipped, or scissoring to be configured.
 * To avoid mistakes leading to memory corruption, #rdpq_set_color_image always
 * reconfigures scissoring to respect the actual buffer size.
 * 
 * Note also that when the RDP is cold-booted, the internal scissoring register
 * contains random data. This means that this auto-scissoring fixup also
 * provides a workaround to this, by making sure scissoring is always configured
 * at least once. In fact, by forgetting to configure scissoring, the RDP
 * can happily draw outside the framebuffer, or draw nothing, or even freeze.
 * 
 * ### Autosync
 * 
 * The RDP has different internal parallel units and exposes three different
 * syncing primitives to stall and avoid write-during-use bugs: SYNC_PIPE,
 * SYNC_LOAD and SYNC_TILE. Correct usage of these commands is not complicated
 * but it can be complex to get right, and require extensive hardware testing
 * because emulators do not implement the bugs caused by the absence of RDP stalls.
 * 
 * rdpq implements a smart auto-syncing engine that tracks the commands sent
 * to RDP (on the CPU) and automatically inserts syncing whenever necessary.
 * Insertion of syncing primitives is optimal for SYNC_PIPE and SYNC_TILE, and
 * conservative for SYNC_LOAD (it does not currently handle partial TMEM updates).
 * 
 * Autosync also works within blocks, but since it is not possible to know
 * the context in which a block will be run, it has to be conservative and
 * might issue more stalls than necessary.
 * 
 * More details on the autosync engine are below.
 * 
 * ### Partial render mode changes
 * 
 * The RDP command SET_OTHER_MODES contains most the RDP mode settings.
 * Unfortunately the command does not allow to change only some settings, but
 * all of them must be reconfigured. This is in contrast with most graphics APIs
 * that allow to configure each render mode setting by itself (eg: it is possible
 * to just change the dithering algorithm).
 * 
 * rdpq instead tracks the current render mode on the RSP, and allows to do
 * partial updates via either the low-level #rdpq_change_other_modes_raw
 * function (where it is possible to change only a subset of the 56 bits),
 * or via the high-level rdpq_mode_* APIs (eg: #rdpq_mode_dithering), which
 * mostly build upon #rdpq_change_other_modes_raw in their implementation.
 *
 * ### Automatic 1/2 cycle type selection
 * 
 * The RDP has two main operating modes: 1 cycle per pixel and 2 cycles per pixel.
 * The latter is twice as slow, as the name implies, but it allows more complex
 * color combiners and/or blenders. Moreover, 2-cycles mode also allows for
 * multi-texturing.
 * 
 * At the hardware level, it is up to the programmer to explicitly activate
 * either 1-cycle or 2-cycle mode. The problem with this is that there are
 * specific rules to follow for either mode, which does not compose cleanly
 * with partial mode changes. For instance, fogging is typically implemented
 * using the 2-cycle mode as it requires two passes in the blender. If the
 * user disables fogging for some meshes, it might be more performant to switch
 * back to 1-cycle mode, but that requires also reconfiguring the combiner.
 * 
 * To solve this problem, the higher level rdpq mode APIs (rdpq_mode_*)
 * automatically select the best cycle type depending on the current settings.
 * More specifically, 1-cycle mode is preferred as it is faster, but 2-cycle
 * mode is activated whenever one of the following conditions is true:
 *
 * * A two-pass blender is configured.
 * * A two-pass combiner is configured.
 *  
 * The correct cycle-type is automatically reconfigured any time that either
 * the blender or the combiner settings are changed. Notice that this means
 * that rdpq also transparently handles a few more details for the user, to
 * make it for an easier API:
 * 
 * * In 1 cycle mode, rdpq makes sure that the second pass of the combiner and
 *   the second pass of the blender are configured exactly like the respective
 *   first passes, because the RDP hardware requires this to operate correctly.
 * * In 2 cycles mode, if a one-pass combiner was configured by the user,
 *   the second pass is automatically configured as a simple passthrough
 *   (equivalent to `((ZERO, ZERO, ZERO, COMBINED), (ZERO, ZERO, ZERO, COMBINED))`).
 * * In 2 cycles mode, if a one-pass blender was configured by the user,
 *   it is configured in the second pass, while the first pass is defined
 *   as a passthrough (equivalent to `((PIXEL_RGB, ZERO, PIXEL_RGB, ONE))`).
 *   Notice that this is required because there is no pure passthrough in
 *   second step of the blender.
 * * RDPQ_COMBINER2 macro transparently handles the texture index swap in the
 *   second cycle. So while using the macro, TEX0 always refers to the first
 *   texture and TEX1 always refers to the second texture. Moreover, uses
 *   of TEX0/TEX1 in passes where they are not allowed would cause compilation
 *   errors, to avoid triggering undefined behaviours in RDP hardware.
 * 
 * ### Fill color as standard 32-bit color
 * 
 * The RDP command SET_FILL_COLOR (used to configure the color register
 * to be used in fill cycle type) has a very low-level interface: its argument
 * is basically a 32-bit value which is copied to the framebuffer as-is,
 * irrespective of the framebuffer color depth. For a 16-bit buffer, then,
 * it must be programmed with two copies of the same 16-bit color.
 * 
 * #rdpq_set_fill_color, instead, accepts a #color_t argument and does the
 * conversion to the "packed" format internally, depending on the current
 * framebuffer's color depth.
 * 
 * ## Usage of inline functions vs no-inline
 * 
 * Most of the rdpq APIs are defined as inline functions in the header rdpq.h,
 * but they then internally call some non-public function to do emit the command.
 * So basically the actual function is split in tow parts: an inlined part and
 * a non-inlined part.
 * 
 * The reason for this split is to help the compiler generate better code. In fact,
 * it is extremely common to call rdpq functions using many constant parameters,
 * and we want those constants to be propagated into the various bit shifts and masks
 * to be assembled into single words. Once the (often constant) arguments have been
 * handled, the rest of the operation can normally be performed in a separate
 * out-of-line function.
 * 
 * ## Sending commands to RDP
 * 
 * This section describes in general how the commands flow from CPU to RDP via RSP.
 * There are several different code-paths here depending on whether the command has
 * a fixup or not, and it is part of a block.
 * 
 * ### RDRAM vs XBUS
 * 
 * In general, the rdpq library sends the commands to RDP using a buffer in RDRAM.
 * The hardware feature called XBUS (which allows to send commands from RSP DMEM
 * to RDP directly) is not used or supported. There are a few reasons for this
 * architectural choice:
 * 
 *  * DMEM is limited (4K), RSP is fast and RDP is slow. Using XBUS means that
 *    you need to create a buffer in DMEM to hold the commands; as the buffer
 *    fills, RSP can trigger RDP to fetch from it, but in general RSP will
 *    generally be faster at filling it than RDP at executing it. At that point,
 *    as the buffer can't grow too much, the RSP will have to stall, slowing
 *    down the rspq queue, which in turns could also cause stalls on the CPU. The
 *    back-pressure from RDP would basically propagate to RSP and then CPU.
 *  * One of the main advantages of using XBUS is that there is no need to copy
 *    data from RSP to RDRAM, saving memory bandwidth. To partially cope up
 *    with it, rdpq has some other tricks up its sleeve to save memory
 *    bandwidth (specifically how it works in block mode, see below).
 * 
 * The buffer in RDRAM where RDP commands are enqueued by RSP is called
 * "RDP dynamic buffer". It is used as a ring buffer, so once full, it is
 * recycled, making sure not to overwrite commands that the RDP has not
 * executed yet.
 * 
 * ### RDP commands in standard mode
 * 
 * Let's check the workflow for a standard RDP command, that is one for which
 * rdpq provides no fixups:
 * 
 *  * CPU (application code): a calls to a rdpq function is made (eg: #rdpq_load_block).
 *  * CPU (rdpq code): the implementation of #rdpq_load_block enqueues a rspq command
 *    for the rdpq overlay. This command has the same binary encoding of a real RDP
 *    LOAD_BLOCK command, while still being a valid rspq command following the rspq
 *    structure of overlay ID + command ID. In fact, the rdpq overlay is registered
 *    to cover 4 overlay IDs (0xC - 0xF), so that the whole RDP command space can be
 *    represented by it. In our example, the command is `0xF3`.
 *  * RSP (rspq code): later at some point, in parallel, the rspq engine will read
 *    the command `0xF3`, and dispatch it to the rdpq overlay.
 *  * RSP (rdpq code): the implementation for command `0xF3` is the same for all
 *    non-fixup commands: it writes the 8 bytes of the command into a temporary
 *    buffer in DMEM, and then sends it via DMA to the RDP dynamic buffer in RDRAM.
 *    This act of forwarding a command through CPU -> RSP -> RDP is called 
 *    "passthrough", and is implemented by `RDPQCmd_Passthrough8` and
 *    `RDPQCmd_Passthrough16` in the ucode (rsp_rdpq.S), and `RSPQ_RdpSend`
 *    in rsp_queue.inc.
 *  * RSP (rdpq code): after the DMA is finished, the RSP tells the RDP that
 *    a new command has been added to the dynamic buffer and can be executed
 *    whenever the RDP is ready. This is easily done by advancing the RDP
 *    `DP_END` register. When the buffer is finished, recycling it requires
 *    instead to write both `DP_START` and `DP_END`. See `RSPQCmd_RdpAppendBuffer`
 *    and `RSPQCmd_RdpSetBuffer` respectively.
 *   
 * ### RDP fixups in standard mode
 * 
 * Now let's see the workflow for a RDP fixup: these are the RDP commands which
 * are modified/tweaked by RSP to provide a more sane programming interface
 * to the programmer.
 * 
 *  * CPU (application code): a calls to a rdpq function is made (eg: #rdpq_set_scissor).
 *  * CPU (rdpq code): the implementation of #rdpq_set_scissor enqueues a rspq command
 *    for the rdpq overlay. This command does not need to have the same encoding of
 *    a real RDP command, but it is usually similar (to simplify work on the RSP).
 *    For instance, in our example the rdpq command is 0xD2, which is meaningless
 *    if sent to RDP, but has otherwise the same encoding of a real SET_SCISSOR
 *    (whose ID would be 0xED).
 *  * RSP (rspq code): later at some point, in parallel, the rspq engine will read
 *    the command `0xD2`, and dispatch it to the rdpq overlay.
 *  * RSP (rdpq code): the implementation for command `0xD2` is a RSP function called
 *    `RDPQCmd_SetScissorEx`. It inspects the RDP state to check the current cycle
 *    type and adapts the scissoring bounds if required. Then, it assembles a real
 *    SET_SCISSOR (with ID 0xD2) and calls `RSPQ_RdpSend` to send it to the RDP
 *    dynamic buffer.
 *  * RSP (rdpq code): after the DMA is finished, the RSP tells the RDP that
 *    a new command has been added to the dynamic buffer and can be executed
 *    whenever the RDP is ready.
 * 
 * The overall workflow is similar to the passthrough, but the command is
 * tweaked by RSP in the process.
 * 
 * ### RDP commands in block mode
 * 
 * In block mode, rdpq completely changes the way of operating. 
 * 
 * A rspq block (as described in rspq.c) is a buffer containing a sequence
 * of rspq commands that can be played back by RSP itself, with the CPU just
 * triggering it via #rspq_block_run. When using rdpq, the rspq block is
 * contains one additional buffer: a "RDP static buffer", which contains
 * RDP commands.
 * 
 * At block creation time, in fact, RDP commands are not enqueued as
 * rspq commands, but are rather written into this separate buffer. Instead,
 * 
 *   TO BE FINISHED ***********************
 * 
 * 
 * ## Autosync engine
 * 
 * As explained above, the autosync engine is able to emit sync commands
 * (SYNC_PIPE, SYNC_TILE, SYNC_LOAD) automatically when necessary, liberating
 * the developer from this additional task. This section describes how it
 * works.
 * 
 * The autosync engine works around one simple abstraction and logic. There are
 * "hardware resources" that can be either "used" or "changed" (aka configured)
 * by RDP commands. If a resource is in use, a command changing it requires
 * a sync before. Each resource is tracked by one bit in a single 32-bit word
 * called the "autosync state".
 * 
 * The following resources are tracked:
 * 
 *  * Pipe. This is a generic resource encompassing all render mode and hardware
 *    register changes. It maps to a single bit (`AUTOSYNC_PIPE`). All render
 *    mode commands "change" this bit (eg: #rdpq_set_other_modes_raw or
 *    #rdpq_set_yuv_parms). All draw commands "use" this bit (eg: #rdpq_triangle).
 *    So for instance, if you draw a triangle, next #rdpq_set_mode_standard call will
 *    automatically issue a `SYNC_PIPE`.
 *  * Tiles. These are 8 resources (8 bits) mapping to the 8 tile descriptors
 *    in RDP hardware, used to describe textures. There is one bit per each descriptor
 *    (`AUTOSYNC_TILE(n)`) so that tracking is actually done at the single tile
 *    granularity. Commands modifying the tile descriptor (such as #rdpq_set_tile
 *    or #rdpq_load_tile) will "change" the resource corresponding for the affect tile.
 *    Commands drawing textured primitives (eg: #rdpq_texture_rectangle) will "use"
 *    the resource. For instance, calling #rdpq_texture_rectangle using #TILE4, and
 *    later calling #rdpq_load_tile on #TILE4 will cause a `SYNC_TILE` to be issued
 *    just before the `LOAD_TILE` command. Notice that if #rdpq_load_tile used
 *    #TILE5 instead, no `SYNC_TILE` would have been issued, assuming #TILE5 was 
 *    never used before. This means that having a logic to cycle through tile
 *    descriptors (instead of always using the same) will reduce the number of
 *    `SYNC_TILE` commands.
 *  * TMEM. Currently, the whole TMEM is tracking as a single resource (using
 *    the bit defined by `AUTOSYNC_TMEM(0)`. Any command that writes to TMEM
 *    (eg: #rdpq_load_block) will "change" the resource. Any command that reads
 *    from TMEM (eg: #rdpq_triangle with a texture) will "use" the resource.
 *    Writing to TMEM while something is reading requires a `SYNC_LOAD` command
 *    to be issued.
 * 
 * Note that there is a limit with the current implementation: the RDP can use
 * multiple tiles with a single command (eg: when using multi-texturing or LODs),
 * but we are not able to track that correctly: all drawing commands for now
 * assume that a single tile will be used. If this proves to be a problem, it is
 * always possible to call #rdpq_sync_tile to manually issue a sync.
 * 
 * Autosync also works with blocks, albeit conservatively. When recording
 * a block, it is not possible to know what the autosync state will be at the
 * point of call (and obviously, it could be called in different situations
 * with different states). The engine thus handles the worst case: at the
 * beginning of a block, it assumes that all resources are "in use". This might
 * cause some sync commands to be run in situations where it would not be
 * strictly required, but the performance impact is unlikely to be noticeable.
 * 
 * Autosync engine can be enabled or disabled via #rdpq_config_enable /
 * #rdpq_config_disable. Remember that manually issuing sync commands require
 * careful debugging on real hardware, as no emulator today is able to 
 * reproduce the effects of a missing sync command.
 * 
 */

#include "rdpq.h"
#include "rdpq_internal.h"
#include "rdpq_constants.h"
#include "rdpq_debug_internal.h"
#include "rspq.h"
#include "rspq/rspq_internal.h"
#include "rspq_constants.h"
#include "rdpq_macros.h"
#include "interrupt.h"
#include "utils.h"
#include "rdp.h"
#include <string.h>
#include <math.h>
#include <float.h>

static void rdpq_assert_handler(rsp_snapshot_t *state, uint16_t assert_code);

/** @brief The rdpq ucode overlay */
DEFINE_RSP_UCODE(rsp_rdpq, 
    .assert_handler=rdpq_assert_handler);

/** @brief State of the rdpq ucode overlay.
 * 
 * This must be kept in sync with rsp_rdpq.S.
 */
typedef struct rdpq_state_s {
<<<<<<< HEAD
    uint64_t sync_full;
    uint32_t address_table[RDPQ_ADDRESS_TABLE_SIZE];
    rspq_rdp_mode_t modes[3];
    uint32_t rdram_state_address;
=======
    uint64_t sync_full;                 ///< Last SYNC_FULL command
    uint64_t scissor_rect;              ///< Current scissoring rectangle
    struct __attribute__((packed)) {
        uint64_t comb_1cyc;             ///< Combiner to use in 1cycle mode
        uint64_t comb_2cyc;             ///< Combiner to use in 2cycle mode
        uint32_t blend_1cyc;            ///< Blender to use in 1cycle mode
        uint32_t blend_2cyc;            ///< Blender to use in 2cycle mode
        uint64_t other_modes;           ///< SET_OTHER_MODES configuration
    } modes[4];                         ///< Modes stack (position 0 is current)
    uint32_t address_table[RDPQ_ADDRESS_TABLE_SIZE];    ///< Address lookup table
    uint32_t fill_color;                ///< Current fill color (FMT_RGBA32)
    uint32_t rdram_state_address;       ///< Address of this state in RDRAM
    uint8_t target_bitdepth;            ///< Current render target bitdepth
>>>>>>> efa84e6c
} rdpq_state_t;

/** @brief Mirror in RDRAM of the state of the rdpq ucode. */ 
static rdpq_state_t *rdpq_state;

bool __rdpq_inited = false;             ///< True if #rdpq_init was called

/** 
 * @brief Force clearing of RDP buffers (debug function).
 * 
 * When this variable is set to true, al RDP buffers (the two dynamic
 * buffers in rspq.c and all buffers allocated for blocks) are cleared
 * to zero after allocation. This is normally not required as the
 * contents are always written before being sent to RDP, but it can
 * simplify writing tests that inspect the contents of the buffers.
 */
bool __rdpq_zero_blocks = false;

/** @brief Current configuration of the rdpq library. */ 
static uint32_t rdpq_config;

/** 
 * @brief State of the autosync engine (stack).
 * 
 * The state of the autosync engine is a 32-bit word, where bits are
 * mapped to specific internal resources of the RDP that might be in
 * use. The mapping of the bits is indicated by the `AUTOSYNC_TILE`,
 * `AUTOSYNC_TMEM`, and `AUTOSYNC_PIPE`
 * 
 * When a bit is set to 1, the corresponding resource is "in use"
 * by the RDP. For instance, drawing a textured rectangle can use
 * a tile and the pipe (which contains most of the mode registers).
 * 
 * This array contains 2 states because it acts a small stack:
 * whenever a block is created, the current autosync state is
 * "paused" and a new state is calculated for the block. When
 * the block creation is finished, the previous autostate is
 * restored.
 */ 
static uint32_t rdpq_autosync_state[2];

/** @brief RDP block management state */
rdpq_block_state_t rdpq_block_state;

/** 
 * @brief RDP interrupt handler 
 *
 * The RDP interrupt is triggered after a SYNC_FULL command is finished
 * (all previous RDP commands are fully completed). In case the user
 * requested a callback to be called when that specific SYNC_FULL
 * instance has finished, the interrupt routine must call the specified
 * callback.
 */
static void __rdpq_interrupt(void) {
    assert(*SP_STATUS & SP_STATUS_SIG_RDPSYNCFULL);

    // Fetch the current RDP buffer for tracing
    if (rdpq_trace_fetch) rdpq_trace_fetch();

    // The state has been updated to contain a copy of the last SYNC_FULL command
    // that was sent to RDP. The command might contain a callback to invoke.
    // Extract it to local variables.
    uint32_t w0 = (rdpq_state->sync_full >> 32) & 0x00FFFFFF;
    uint32_t w1 = (rdpq_state->sync_full >>  0) & 0xFFFFFFFF;

    // Notify the RSP that we've serviced this SYNC_FULL interrupt. If others
    // are pending, they can be scheduled now, even as we execute the callback.
    MEMORY_BARRIER();
    *SP_STATUS = SP_WSTATUS_CLEAR_SIG_RDPSYNCFULL;

    // If there was a callback registered, call it.
    if (w0) {
        void (*callback)(void*) = (void (*)(void*))CachedAddr(w0 | 0x80000000);
        void* arg = (void*)w1;

        callback(arg);
    }
}

void rdpq_init()
{
    // Do nothing if rdpq was already initialized
    if (__rdpq_inited)
        return;

    rspq_init();

    // Get a pointer to the RDRAM copy of the rdpq ucode state.
    rdpq_state = UncachedAddr(rspq_overlay_get_state(&rsp_rdpq));
    _Static_assert(sizeof(rdpq_state->modes[0]) == 32,   "invalid sizeof: rdpq_state->modes[0]");
    _Static_assert(sizeof(rdpq_state->modes)    == 32*3, "invalid sizeof: rdpq_state->modes");

    // Initialize the ucode state.
    memset(rdpq_state, 0, sizeof(rdpq_state_t));
    rdpq_state->rdram_state_address = PhysicalAddr(rdpq_state);
    for (int i=0;i<3;i++)
        rdpq_state->modes[i].other_modes = ((uint64_t)RDPQ_OVL_ID << 32) + ((uint64_t)RDPQ_CMD_SET_OTHER_MODES << 56);
    
    // Register the rdpq overlay at a fixed position (0xC)
    rspq_overlay_register_static(&rsp_rdpq, RDPQ_OVL_ID);

    // Clear library globals
    memset(&rdpq_block_state, 0, sizeof(rdpq_block_state));
    rdpq_config = RDPQ_CFG_DEFAULT;
    rdpq_autosync_state[0] = 0;

    // Register an interrupt handler for DP interrupts, and activate them.
    register_DP_handler(__rdpq_interrupt);
    set_DP_interrupt(1);

    // Remember that initialization is complete
    __rdpq_inited = true;
}

void rdpq_close()
{
    rspq_overlay_unregister(RDPQ_OVL_ID);

    set_DP_interrupt( 0 );
    unregister_DP_handler(__rdpq_interrupt);

    __rdpq_inited = false;
}

uint32_t rdpq_config_set(uint32_t cfg)
{
    uint32_t prev = rdpq_config;
    rdpq_config = cfg;
    return prev;
}

uint32_t rdpq_config_enable(uint32_t cfg)
{
    return rdpq_config_set(rdpq_config | cfg);
}

uint32_t rdpq_config_disable(uint32_t cfg)
{
    return rdpq_config_set(rdpq_config & ~cfg);
}

void rdpq_fence(void)
{
    // We want the RSP to wait until the RDP is finished. We do this in
    // two steps: first we issue a SYNC_FULL (we don't need CPU-side callbacks),
    // then we send the internal rspq command that make the RSP spin-wait
    // until the RDP is idle. The RDP becomes idle only after SYNC_FULL is done.
    rdpq_sync_full(NULL, NULL);
    rspq_int_write(RSPQ_CMD_RDP_WAIT_IDLE);
}

/** @brief Assert handler for RSP asserts (see "RSP asserts" documentation in rsp.h) */
static void rdpq_assert_handler(rsp_snapshot_t *state, uint16_t assert_code)
{
    switch (assert_code)
    {
    case RDPQ_ASSERT_FILLCOPY_BLENDING:
        printf("Cannot call rdpq_mode_blending in fill or copy mode\n");
        break;

    default:
        printf("Unknown assert\n");
        break;
    }
}

/** @brief Autosync engine: mark certain resources as in use */
void __rdpq_autosync_use(uint32_t res) { 
    rdpq_autosync_state[0] |= res;
}

/** 
 * @brief Autosync engine: mark certain resources as being changed.
 * 
 * This is the core of the autosync engine. Whenever a resource is "changed"
 * while "in use", a SYNC command must be issued. This is a slightly conservative
 * approach, as the RDP might already have finished using that resource,
 * but we have no way to know it.
 * The SYNC command will then reset the "use" status of each respective resource.
 */
void __rdpq_autosync_change(uint32_t res) {
    res &= rdpq_autosync_state[0];
    if (res) {
        if ((res & AUTOSYNC_TILES) && (rdpq_config & RDPQ_CFG_AUTOSYNCTILE))
            rdpq_sync_tile();
        if ((res & AUTOSYNC_TMEMS) && (rdpq_config & RDPQ_CFG_AUTOSYNCLOAD))
            rdpq_sync_load();
        if ((res & AUTOSYNC_PIPE)  && (rdpq_config & RDPQ_CFG_AUTOSYNCPIPE))
            rdpq_sync_pipe();
    }
}

/**
 * @name RDP block management functions.
 * 
 * All the functions in this group are called in the context of creation
 * of a RDP block (part of a rspq block). See the top-level documentation
 * for a general overview of how RDP blocks work.
 * 
 * @{
 */

/** 
 * @brief Initialize RDP block mangament
 * 
 * This is called by #rspq_block_begin. It resets all the block management
 * state to default.
 * 
 * Notice that no allocation is performed. This is because we do block
 * allocation lazily as soon as a rdpq command is issued. In fact, if
 * the block does not contain rdpq commands, it would be a waste of time
 * and memory to allocate a RDP buffer. The allocations will be performed
 * by #__rdpq_block_next_buffer as soon as a rdpq command is written.
 * 
 * @see #rspq_block_begin
 * @see #__rdpq_block_next_buffer
 */
void __rdpq_block_begin()
{
    memset(&rdpq_block_state, 0, sizeof(rdpq_block_state));
    // push on autosync state stack (to recover the state later)
    rdpq_autosync_state[1] = rdpq_autosync_state[0];
    // current autosync status is unknown because blocks can be
    // played in any context. So assume the worst: all resources
    // are being used. This will cause all SYNCs to be generated,
    // which is the safest option.
    rdpq_autosync_state[0] = 0xFFFFFFFF;
}

/** 
 * @brief Allocate a new RDP block buffer, chaining it to the current one (if any) 
 * 
 * This function is called by #rdpq_write and #rdpq_fixup_write when we are about
 * to write a rdpq command in a block, and the current RDP buffer is full
 * (`wptr + cmdsize >= wend`). By extension, it is also called when the current
 * RDP buffer has not been allocated yet (`wptr == wend == NULL`).
 * 
 * @see #rdpq_write
 * @see #rdpq_fixup_write
 */
void __rdpq_block_next_buffer(void)
{
    struct rdpq_block_state_s *st = &rdpq_block_state;

    // Configure block minimum size
    if (st->bufsize == 0) {
        st->bufsize = RDPQ_BLOCK_MIN_SIZE;
        assert(RDPQ_BLOCK_MIN_SIZE >= RDPQ_MAX_COMMAND_SIZE);
    }

    // Allocate next chunk (double the size of the current one).
    // We use doubling here to reduce overheads for large blocks
    // and at the same time start small.
    int memsz = sizeof(rdpq_block_t) + st->bufsize*sizeof(uint32_t);
    rdpq_block_t *b = malloc_uncached(memsz);

    // Clean the buffer if requested (in tests). Cleaning the buffer is
    // not necessary for correct operation, but it helps writing tests that
    // want to inspect the block contents.
    if (__rdpq_zero_blocks)
        memset(b, 0, memsz);

    // Chain the block to the current one (if any)
    b->next = NULL;
    if (st->last_node) {
        st->last_node->next = b;
    }
    st->last_node = b;
    if (!st->first_node) st->first_node = b;

    // Set write pointer and sentinel for the new buffer
    st->wptr = b->cmds;
    st->wend = b->cmds + st->bufsize;

    assertf((PhysicalAddr(st->wptr) & 0x7) == 0,
        "start not aligned to 8 bytes: %lx", PhysicalAddr(st->wptr));
    assertf((PhysicalAddr(st->wend) & 0x7) == 0,
        "end not aligned to 8 bytes: %lx", PhysicalAddr(st->wend));

    // Save the pointer to the current position in the RSP queue. We're about
    // to write a RSPQ_CMD_RDP_SET_BUFFER that we might need to coalesce later.
    extern volatile uint32_t *rspq_cur_pointer;
    st->last_rdp_append_buffer = rspq_cur_pointer;

    // Enqueue a rspq command that will make the RDP DMA registers point to the
    // new buffer (though with DP_START==DP_END, as the buffer is currently empty).
    rspq_int_write(RSPQ_CMD_RDP_SET_BUFFER,
        PhysicalAddr(st->wptr), PhysicalAddr(st->wptr), PhysicalAddr(st->wend));

    // Grow size for next buffer
    if (st->bufsize < RDPQ_BLOCK_MAX_SIZE) st->bufsize *= 2;
}

/**
 * @brief Finish creation of a RDP block.
 * 
 * This is called by #rspq_block_end. It finalizes block creation
 * and return a pointer to the first node of the block, which will
 * be put within the #rspq_block_t structure, so to be able to 
 * reference it in #__rdpq_block_run and #__rdpq_block_free.
 * 
 * @return rdpq_block_t*  The created block (first node)
 * 
 * @see #rspq_block_end
 * @see #__rdpq_block_run
 * @see #__rdpq_block_free
 */
rdpq_block_t* __rdpq_block_end()
{
    struct rdpq_block_state_s *st = &rdpq_block_state;
    rdpq_block_t *ret = st->first_node;

    // Save the current autosync state in the first node of the RDP block.
    // This makes it easy to recover it when the block is run
    if (st->first_node)
        st->first_node->autosync_state = rdpq_autosync_state[0];
    // Pop on autosync state stack (recover state before building the block)
    rdpq_autosync_state[0] = rdpq_autosync_state[1];

    return ret;
}

/** @brief Run a block (called by #rspq_block_run). */
void __rdpq_block_run(rdpq_block_t *block)
{
    // We are about to run a block that contains rdpq commands.
    // During creation, we calculate the autosync state for the block
    // and recorded it; set it as current, because from now on we can
    // assume the block would and the state of the engine must match
    // the state at the end of the block.
    if (block)
        rdpq_autosync_state[0] = block->autosync_state;
}

/** 
 * @brief Free a block 
 * 
 * This function is called when a block is freed. It is called
 * by #rspq_block_free.
 * 
 * @see #rspq_block_free.
 */
void __rdpq_block_free(rdpq_block_t *block)
{
    // Go through the chain and free all nodes
    while (block) {
        void *b = block;
        block = block->next;
        free_uncached(b);
    }
}

/**
 * @brief Set a new RDP write pointer, and enqueue a RSP command to run the buffer until there
 * 
 * This function is called by #rdpq_write after some RDP commands have been written
 * into the block's RDP buffer. A rspq command #RSPQ_CMD_RDP_APPEND_BUFFER will be issued
 * so that the RSP will tell the RDP to fetch and run the new commands, appended at
 * the end of the current buffer.
 * 
 * If possible, though, this function will coalesce the command with an immediately
 * preceding RSPQ_CMD_RDP_APPEND_BUFFER (or even RSPQ_CMD_RDP_SET_BUFFER, if we are
 * at the start of the buffer), so that only a single RSP command is issued, which
 * covers multiple RDP commands.
 * 
 * @param wptr    New block's RDP write pointer
 */
void __rdpq_block_update(volatile uint32_t *wptr)
{
    struct rdpq_block_state_s *st = &rdpq_block_state;
    uint32_t phys_old = PhysicalAddr(st->wptr);
    uint32_t phys_new = PhysicalAddr(wptr);
    st->wptr = wptr;

    assertf((phys_old & 0x7) == 0, "old not aligned to 8 bytes: %lx", phys_old);
    assertf((phys_new & 0x7) == 0, "new not aligned to 8 bytes: %lx", phys_new);

    if (st->last_rdp_append_buffer && (*st->last_rdp_append_buffer & 0xFFFFFF) == phys_old) {
        // Update the previous command.
        // It can be either a RSPQ_CMD_RDP_SET_BUFFER or RSPQ_CMD_RDP_APPEND_BUFFER,
        // but we still need to update it to the new END pointer.
        *st->last_rdp_append_buffer = (*st->last_rdp_append_buffer & 0xFF000000) | phys_new;
    } else {
        // A fixup has emitted some commands, so we need to emit a new
        // RSPQ_CMD_RDP_APPEND_BUFFER in the RSP queue of the block
        extern volatile uint32_t *rspq_cur_pointer;
        st->last_rdp_append_buffer = rspq_cur_pointer;
        rspq_int_write(RSPQ_CMD_RDP_APPEND_BUFFER, phys_new);
    }
}

/** 
 * @brief Set a new RDP write pointer, but don't enqueue RSP commands
 * 
 * This is semantically like #__rdpq_block_update, but it doesn't enqueue any RSP
 * command. It is called by #rdpq_fixup_write: in fact, the fixup is already
 * a RSP command which will then be in charge of sending the commands to RDP,
 * so no action is required here.
 * 
 * @param wptr    New block's RDP write pointer
 */
void __rdpq_block_update_norsp(volatile uint32_t *wptr)
{
    struct rdpq_block_state_s *st = &rdpq_block_state;
    st->wptr = wptr;
    st->last_rdp_append_buffer = NULL;
}

/** @} */


/**
 * @name Helpers to write RDP commands
 * 
 * All the functions in this group are wrappers around #rdpq_write to help
 * generating RDP commands. The goal is to reduce code-size and 
 * 
 * @{
 */


/** @brief Write a standard 8-byte RDP command */
__attribute__((noinline))
void __rdpq_write8(uint32_t cmd_id, uint32_t arg0, uint32_t arg1)
{
    rdpq_write((cmd_id, arg0, arg1));
}

/** @brief Write a standard 8-byte RDP command, which changes some autosync resources  */
__attribute__((noinline))
void __rdpq_write8_syncchange(uint32_t cmd_id, uint32_t arg0, uint32_t arg1, uint32_t autosync)
{
    __rdpq_autosync_change(autosync);
    __rdpq_write8(cmd_id, arg0, arg1);
}

/** @brief Write a standard 8-byte RDP command, which uses some autosync resources  */
__attribute__((noinline))
void __rdpq_write8_syncuse(uint32_t cmd_id, uint32_t arg0, uint32_t arg1, uint32_t autosync)
{
    __rdpq_autosync_use(autosync);
    __rdpq_write8(cmd_id, arg0, arg1);
}

/** @brief Write a standard 8-byte RDP command, which changes some autosync resources and uses others. */
__attribute__((noinline))
void __rdpq_write8_syncchangeuse(uint32_t cmd_id, uint32_t arg0, uint32_t arg1, uint32_t autosync_c, uint32_t autosync_u)
{
    __rdpq_autosync_change(autosync_c);
    __rdpq_autosync_use(autosync_u);
    __rdpq_write8(cmd_id, arg0, arg1);
}

__attribute__((noinline))
void __rdpq_write16(uint32_t cmd_id, uint32_t arg0, uint32_t arg1, uint32_t arg2, uint32_t arg3)
{
    rdpq_write((cmd_id, arg0, arg1, arg2, arg3));
}

__attribute__((noinline))
void __rdpq_write16_syncuse(uint32_t cmd_id, uint32_t arg0, uint32_t arg1, uint32_t arg2, uint32_t arg3, uint32_t autosync)
{
    __rdpq_autosync_use(autosync);
    __rdpq_write16(cmd_id, arg0, arg1, arg2, arg3);
}

__attribute__((noinline))
void __rdpq_texture_rectangle(uint32_t w0, uint32_t w1, uint32_t w2, uint32_t w3)
{
    int tile = (w1 >> 24) & 7;
    // FIXME: this can also use tile+1 in case the combiner refers to TEX1
    // FIXME: this can also use tile+2 and +3 in case SOM activates texture detail / sharpen
    __rdpq_autosync_use(AUTOSYNC_PIPE | AUTOSYNC_TILE(tile) | AUTOSYNC_TMEM(0));
    rdpq_fixup_write(
        (RDPQ_CMD_TEXTURE_RECTANGLE_EX, w0, w1, w2, w3),  // RSP
        (RDPQ_CMD_TEXTURE_RECTANGLE_EX, w0, w1, w2, w3)   // RDP
    );
}

__attribute__((noinline))
void __rdpq_set_scissor(uint32_t w0, uint32_t w1)
{
    // NOTE: SET_SCISSOR does not require SYNC_PIPE
    rdpq_fixup_write(
        (RDPQ_CMD_SET_SCISSOR_EX, w0, w1),  // RSP
        (RDPQ_CMD_SET_SCISSOR_EX, w0, w1)   // RDP
    );
}

__attribute__((noinline))
void __rdpq_set_fill_color(uint32_t w1)
{
    __rdpq_autosync_change(AUTOSYNC_PIPE);
    rdpq_fixup_write(
        (RDPQ_CMD_SET_FILL_COLOR_32, 0, w1), // RSP
        (RDPQ_CMD_SET_FILL_COLOR_32, 0, w1)  // RDP
    );
}

__attribute__((noinline))
void __rdpq_fixup_write8_pipe(uint32_t cmd_id, uint32_t w0, uint32_t w1)
{
    __rdpq_autosync_change(AUTOSYNC_PIPE);
    rdpq_fixup_write(
        (cmd_id, w0, w1),
        (cmd_id, w0, w1)
    );
}

__attribute__((noinline))
void __rdpq_set_color_image(uint32_t w0, uint32_t w1, uint32_t sw0, uint32_t sw1)
{
    // SET_COLOR_IMAGE on RSP always generates an additional SET_SCISSOR, so make sure there is
    // space for it in case of a static buffer (in a block).
    __rdpq_autosync_change(AUTOSYNC_PIPE);
    rdpq_fixup_write(
        (RDPQ_CMD_SET_COLOR_IMAGE, w0, w1), // RSP
        (RDPQ_CMD_SET_COLOR_IMAGE, w0, w1), (RDPQ_CMD_SET_FILL_COLOR, 0, 0) // RDP
    );

    if (rdpq_config & RDPQ_CFG_AUTOSCISSOR)
        __rdpq_set_scissor(sw0, sw1);
}

void rdpq_set_color_image(surface_t *surface)
{
    assertf((PhysicalAddr(surface->buffer) & 63) == 0,
        "buffer pointer is not aligned to 64 bytes, so it cannot be used as RDP color image");
    rdpq_set_color_image_raw(0, PhysicalAddr(surface->buffer), 
        surface_get_format(surface), surface->width, surface->height, surface->stride);
}

void rdpq_set_z_image(surface_t *surface)
{
    assertf(surface_get_format(surface) == FMT_RGBA16, "the format of the Z-buffer surface must be RGBA16");
    assertf((PhysicalAddr(surface->buffer) & 63) == 0,
        "buffer pointer is not aligned to 64 bytes, so it cannot be used as RDP Z image");
    rdpq_set_z_image_raw(0, PhysicalAddr(surface->buffer));
}

void rdpq_set_texture_image(surface_t *surface)
{
    // FIXME: we currently don't know how to handle a texture which is a sub-surface, that is
    // with excess space. So better rule it out for now, and we can enbale that later once we
    // make sure it works correctly.
    assertf(TEX_FORMAT_PIX2BYTES(surface_get_format(surface), surface->width) == surface->stride,
        "configure sub-surfaces as textures is not supported");
    rdpq_set_texture_image_raw(0, PhysicalAddr(surface->buffer), surface_get_format(surface), surface->width, surface->height);
}

__attribute__((noinline))
void __rdpq_set_other_modes(uint32_t w0, uint32_t w1)
{
    __rdpq_autosync_change(AUTOSYNC_PIPE);
    rdpq_fixup_write(
        (RDPQ_CMD_SET_OTHER_MODES, w0, w1),  // RSP
        (RDPQ_CMD_SET_OTHER_MODES, w0, w1), (RDPQ_CMD_SET_SCISSOR, 0, 0)   // RDP
    );
}

__attribute__((noinline))
void __rdpq_modify_other_modes(uint32_t w0, uint32_t w1, uint32_t w2)
{
    __rdpq_autosync_change(AUTOSYNC_PIPE);
    rdpq_fixup_write(
        (RDPQ_CMD_MODIFY_OTHER_MODES, w0, w1, w2),
        (RDPQ_CMD_SET_OTHER_MODES, 0, 0), (RDPQ_CMD_SET_SCISSOR, 0, 0)   // RDP
    );
}

uint64_t rdpq_get_other_modes_raw(void)
{
    uint64_t result;
    
    rsp_queue_t *tmp = NULL;
    uint32_t offset = (uint32_t)(&tmp->rdp_mode.other_modes);

    rspq_wait();
    rsp_read_data(&result, sizeof(uint64_t), offset);

    return result;
}

void rdpq_sync_full(void (*callback)(void*), void* arg)
{
    uint32_t w0 = PhysicalAddr(callback);
    uint32_t w1 = (uint32_t)arg;

    // We encode in the command (w0/w1) the callback for the RDP interrupt,
    // and we need that to be forwarded to RSP dynamic command.
    rdpq_fixup_write(
        (RDPQ_CMD_SYNC_FULL, w0, w1), // RSP
        (RDPQ_CMD_SYNC_FULL, w0, w1)  // RDP
    );

    // The RDP is fully idle after this command, so no sync is necessary.
    rdpq_autosync_state[0] = 0;
}

void rdpq_sync_pipe(void)
{
    __rdpq_write8(RDPQ_CMD_SYNC_PIPE, 0, 0);
    rdpq_autosync_state[0] &= ~AUTOSYNC_PIPE;
}

void rdpq_sync_tile(void)
{
    __rdpq_write8(RDPQ_CMD_SYNC_TILE, 0, 0);
    rdpq_autosync_state[0] &= ~AUTOSYNC_TILES;
}

void rdpq_sync_load(void)
{
    __rdpq_write8(RDPQ_CMD_SYNC_LOAD, 0, 0);
    rdpq_autosync_state[0] &= ~AUTOSYNC_TMEMS;
}

/* Extern inline instantiations. */
extern inline void rdpq_set_fill_color(color_t color);
extern inline void rdpq_set_fill_color_stripes(color_t color1, color_t color2);
extern inline void rdpq_set_fog_color(color_t color);
extern inline void rdpq_set_blend_color(color_t color);
extern inline void rdpq_set_prim_color(color_t color);
extern inline void rdpq_set_env_color(color_t color);
extern inline void rdpq_set_prim_depth_fx(uint16_t primitive_z, int16_t primitive_delta_z);
extern inline void rdpq_load_tlut(rdpq_tile_t tile, uint8_t lowidx, uint8_t highidx);
extern inline void rdpq_set_tile_size_fx(rdpq_tile_t tile, uint16_t s0, uint16_t t0, uint16_t s1, uint16_t t1);
extern inline void rdpq_load_block(rdpq_tile_t tile, uint16_t s0, uint16_t t0, uint16_t num_texels, uint16_t tmem_pitch);
extern inline void rdpq_load_block_fx(rdpq_tile_t tile, uint16_t s0, uint16_t t0, uint16_t num_texels, uint16_t dxt);
extern inline void rdpq_load_tile_fx(rdpq_tile_t tile, uint16_t s0, uint16_t t0, uint16_t s1, uint16_t t1);
extern inline void rdpq_set_tile_full(rdpq_tile_t tile, tex_format_t format, uint16_t tmem_addr, uint16_t tmem_pitch, uint8_t palette, uint8_t ct, uint8_t mt, uint8_t mask_t, uint8_t shift_t, uint8_t cs, uint8_t ms, uint8_t mask_s, uint8_t shift_s);
extern inline void rdpq_set_other_modes_raw(uint64_t mode);
extern inline void rdpq_change_other_modes_raw(uint64_t mask, uint64_t val);
extern inline void rdpq_fill_rectangle_fx(uint16_t x0, uint16_t y0, uint16_t x1, uint16_t y1);
extern inline void rdpq_set_color_image_raw(uint8_t index, uint32_t offset, tex_format_t format, uint32_t width, uint32_t height, uint32_t stride);
extern inline void rdpq_set_z_image_raw(uint8_t index, uint32_t offset);
extern inline void rdpq_set_texture_image_raw(uint8_t index, uint32_t offset, tex_format_t format, uint16_t width, uint16_t height);
extern inline void rdpq_set_lookup_address(uint8_t index, void* rdram_addr);
extern inline void rdpq_set_tile(rdpq_tile_t tile, tex_format_t format, uint16_t tmem_addr, uint16_t tmem_pitch, uint8_t palette);<|MERGE_RESOLUTION|>--- conflicted
+++ resolved
@@ -347,26 +347,10 @@
  * This must be kept in sync with rsp_rdpq.S.
  */
 typedef struct rdpq_state_s {
-<<<<<<< HEAD
-    uint64_t sync_full;
-    uint32_t address_table[RDPQ_ADDRESS_TABLE_SIZE];
-    rspq_rdp_mode_t modes[3];
-    uint32_t rdram_state_address;
-=======
     uint64_t sync_full;                 ///< Last SYNC_FULL command
-    uint64_t scissor_rect;              ///< Current scissoring rectangle
-    struct __attribute__((packed)) {
-        uint64_t comb_1cyc;             ///< Combiner to use in 1cycle mode
-        uint64_t comb_2cyc;             ///< Combiner to use in 2cycle mode
-        uint32_t blend_1cyc;            ///< Blender to use in 1cycle mode
-        uint32_t blend_2cyc;            ///< Blender to use in 2cycle mode
-        uint64_t other_modes;           ///< SET_OTHER_MODES configuration
-    } modes[4];                         ///< Modes stack (position 0 is current)
     uint32_t address_table[RDPQ_ADDRESS_TABLE_SIZE];    ///< Address lookup table
-    uint32_t fill_color;                ///< Current fill color (FMT_RGBA32)
+    rspq_rdp_mode_t modes[3];           ///< Modes stack
     uint32_t rdram_state_address;       ///< Address of this state in RDRAM
-    uint8_t target_bitdepth;            ///< Current render target bitdepth
->>>>>>> efa84e6c
 } rdpq_state_t;
 
 /** @brief Mirror in RDRAM of the state of the rdpq ucode. */ 
