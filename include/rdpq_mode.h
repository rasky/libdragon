/**
 * @file rdpq_mode.h
 * @brief RDP Command queue: mode setting
 * @ingroup rdp
 * 
 * The mode API is a high level API to simplify mode setting with RDP. Configuring
 * render modes is possibly the most complex task with RDP programming, as the RDP
 * is full of hardware features that interact badly between them or are in general
 * non-orthogonal. The mode API tries to hide much of the complexity between an API
 * more similar to a modern graphic API like OpenGL.
 * 
 * In general, mode setting with RDP is performed via two commands SET_COMBINE_MODE
 * and SET_OTHER_MODES. These two commands are available as "raw" commands in the
 * basic rdpq API as #rdpq_set_combiner_raw and #rdpq_set_other_modes_raw. These
 * two functions set the specified configurations into the RDP hardware registers,
 * and do nothing else, so they can always be used to do manual RDP programming.
 * 
 * Instead, the mode API follows the following pattern:
 * 
 *   * First, one of the basic **render modes** must be set via one of
 *     the `rdpq_set_mode_*` functions.
 *   * Afterwards, it is possible to tweak the render mode by chang ing
 *     one or more **render states** via  `rdpq_mode_*` functions.
 * 
 * The rdpq mode API currently offers the following render modes:
 * 
 *   * **Standard** (#rdpq_set_mode_standard). This is the most basic and general
 *     render mode. It allows to use all RDP render states (that must be activated via the
 *     various `rdpq_mode_*` functions). 
 *   * **Copy** (#rdpq_set_mode_copy). This is a fast (4x) mode in which the RDP
 *     can perform fast blitting of textured rectangles (aka sprites). All texture
 *     formats are supported, and color 0 can be masked for transparency. Textures
 *     can be scaled and rotated, but not mirrored. Blending is not supported.
 *   * **Fill** (#rdpq_set_mode_fill). This is a fast (4x) mode in which the RDP
 *     is able to quickly fill a rectangular portion of the target buffer with a
 *     fixed color. It can be used to clear the screen. Blending is not supported.
 *   * **YUV** (#rdpq_set_mode_yuv). This is a render mode that can be used to
 *     blit YUV textures, converting them to RGB. Support for YUV textures in RDP
 *     does in fact require a specific render mode (you cannot use YUV textures
 *     otherwise). It is possible to decide whether to activate or not bilinear
 *     filtering, as it makes RDP 2x slow when used in this mode.
 * 
 * After setting the render mode, you can configure the render states. An important
 * implementation effort has been made to try and make the render states orthogonal,
 * so that each one can be toggled separately without inter-dependence (a task
 * which is particularly complex on the RDP hardware). Not all render states are
 * available in all modes, refer to the documentation of each render state for
 * further information.
 * 
 *   * Antialiasing (#rdpq_mode_antialias). Activate antialiasing on both internal
 *     and external edges.
 *   * Combiner (FIXME)
 *   * Blending (FIXME)
 *   * Fog (FIXME)
 *   * Dithering (#rdpq_mode_dithering). Activate dithering on either the RGB channels,
 *     the alpha channel, or both.
 *   * Alpha compare (#rdpq_mode_alphacompare). Activate alpha compare function using
 *     a fixed threshold.
 *   * Z-Override (#rdpq_mode_zoverride): Give a fixed Z value to a whole triangle or
 *     rectangle.
 *   * TLUT (#rdpq_mode_tlut): activate usage of palettes.
 *   * Filtering (#rdpq_mode_filter): activate bilinear filtering.
 * 
 * @note From a hardware perspective, rdpq handles automatically the "RDP cycle type".
 *       That is, it transparently switches from "1-cycle mode" to "2-cycle mode"
 *       whenever it is necessary. If you come from a RDP low-level programming
 *       background, it might be confusing at first because everything "just works"
 *       without needing to adjust settings any time you need to change a render state.
 * 
 * 
 * ## Mode setting stack
 * 
 * The mode API also keeps a small (4 entry) stack of mode configurations. This
 * allows client code to temporarily switch render mode and then get back to 
 * the previous mode, which helps modularizing the code.
 * 
 * To save the current render mode onto the stack, use #rdpq_mode_push. To restore
 * the previous render mode from the stack, use #rdpq_mode_pop.
 * 
 * Notice the mode settings being part of this stack are those which are configured
 * via the mode API functions itself (`rdpq_set_mode_*` and `rdpq_mode_*`). Anything
 * that doesn't go through the mode API is not saved/restored. For instance,
 * activating blending via #rdpq_mode_blending is saved onto the stack, whilst
 * changing the BLEND color register (via #rdpq_set_blend_color) is not, and you
 * can tell by the fact that the function called to configure it is not part of
 * the mode API.
 * 
 */
#ifndef LIBDRAGON_RDPQ_MODE_H
#define LIBDRAGON_RDPQ_MODE_H

#include "rdpq.h"
#include <stdint.h>

#ifdef __cplusplus
extern "C" {
#endif

///@cond
// Internal helpers, not part of the public API
inline void __rdpq_mode_change_som(uint64_t mask, uint64_t val);
///@endcond

/**
 * @brief Push the current render mode into the stack
 * 
 * This function allows to push the current render mode into an internal stack.
 * It allows to temporarily modify the render mode, and later recover its value.
 * 
 * This is effective on all render mode changes that can be modified via
 * rdpq_mode_* function. It does not affect other RDP configurations such as
 * the various colors.
 * 
 * The stack has 4 slots (including the current one).
 */

void rdpq_mode_push(void);

/**
 * @brief Pop the current render mode from the stack
 * 
 * This function allows to pop a previously pushed render mode from the stack,
 * setting it as current again.
 */

void rdpq_mode_pop(void);

/**
 * @brief Texture filtering types
 */
typedef enum rdpq_filter_s {
    FILTER_POINT    = SOM_SAMPLE_POINT    >> SOM_SAMPLE_SHIFT,  ///< Point filtering (aka nearest)
    FILTER_BILINEAR = SOM_SAMPLE_BILINEAR >> SOM_SAMPLE_SHIFT,  ///< Bilinear filtering
    FILTER_MEDIAN   = SOM_SAMPLE_MEDIAN   >> SOM_SAMPLE_SHIFT,  ///< Median filtering
} rdpq_filter_t;

/**
 * @brief Dithering configuration
 * 
 * RDP can optionally perform dithering on RGB and Alpha channel of the texture.
 * The dithering is performed by the blender unit, which is also in charge of
 * adapting the pixel color depth to that of the framebuffer. Dithering is
 * a good way to reduce the mach banding effect created by color depth
 * reduction.
 * 
 * The blender in fact will reduce the RGB components of the pixel (coming
 * from the color combiner) to 5-bit when the framebuffer is 16-bit. If the
 * framebuffer is 32-bit, the blender formula will be calculated with 8-bit
 * per channel, so no dithering is required.
 * 
 * On the other hand, the alpha channels (used as multiplicative factors
 * in the blender formulas) will always be reduced to 5-bit depth, even if
 * the framebuffer is 32-bit. If you see banding artifacts in transparency levels
 * of blended polygons, you may want to activate dithering on the alpha channel.
 * 
 * It is important to notice that the VI can optionally run an "dither filter"
 * on the final image, while sending it to the video output. This
 * algorithm tries to recover color depth precision by averaging lower bits
 * in neighborhood pixels, and reducing the small noise created by dithering.
 * #display_init currently activates it by default on all 16-bit display modes,
 * if passed #ANTIALIAS_RESAMPLE_FETCH_NEEDED or #ANTIALIAS_RESAMPLE_FETCH_ALWAYS.
 * 
 * If you are using an emulator, make sure it correctly emulates the VI
 * dither filter to judge the quality of the final image. For instance,
 * the RDP plugin parallel-RDP (based on Vulkan) emulates it very accurately,
 * so emulators like Ares, dgb-n64 or m64p will produce a picture closer to
 * real hardware.
 * 
 * The supported dither algorithms are:
 * 
 *   * `SQUARE` (aka "magic square"). This is a custom dithering
 *     algorithm, designed to work best with the VI dither filter. When
 *     using it, the VI will reconstruct a virtually perfect 32-bit image
 *     even though the framebuffer is only 16-bit.
 *   * `BAYER`: standard Bayer dithering. This algorithm looks
 *     better than the magic square when the VI dither filter is disabled,
 *     or in some specific scenarios like large blended polygons. Make
 *     sure to test it as well.
 *   * `INVSQUARE` and `INVBAYER`: these are the same algorithms, but using
 *     an inverse (symmetrical) pattern. They can be selected for alpha
 *     channels to avoid making transparency phase with color dithering,
 *     which is sometimes awkward.
 *   * `NOISE`: random noise dithering. The dithering is performed
 *     by perturbing the lower bit of each pixel with random noise.
 *     This will create a specific visual effect as it changes from frame to
 *     frame even on still images; it is especially apparent when used on
 *     alpha channel as it can affect transparency. It is more commonly used
 *     as a graphic effect rather than an actual dithering.
 *   * `NONE`: disable dithering.
 * 
 * While the RDP hardware allows to configure different dither algorithms
 * for RGB and Alpha channels, unfortunately not all combinations are
 * available. This enumerator defines the available combinations. For
 * instance, #DITHER_BAYER_NOISE selects the Bayer dithering for the
 * RGB channels, and the noise dithering for alpha channel.
 */

typedef enum rdpq_dither_s {
    DITHER_SQUARE_SQUARE       = (SOM_RGBDITHER_SQUARE | SOM_ALPHADITHER_SAME)   >> SOM_ALPHADITHER_SHIFT, ///< Dithering: RGB=Square, Alpha=Square
    DITHER_SQUARE_INVSQUARE    = (SOM_RGBDITHER_SQUARE | SOM_ALPHADITHER_INVERT) >> SOM_ALPHADITHER_SHIFT, ///< Dithering: RGB=Square, Alpha=InvSquare
    DITHER_SQUARE_NOISE        = (SOM_RGBDITHER_SQUARE | SOM_ALPHADITHER_NOISE)  >> SOM_ALPHADITHER_SHIFT, ///< Dithering: RGB=Square, Alpha=Noise
    DITHER_SQUARE_NONE         = (SOM_RGBDITHER_SQUARE | SOM_ALPHADITHER_NONE)   >> SOM_ALPHADITHER_SHIFT, ///< Dithering: RGB=Square, Alpha=None

    DITHER_BAYER_BAYER         = (SOM_RGBDITHER_BAYER  | SOM_ALPHADITHER_SAME)   >> SOM_ALPHADITHER_SHIFT, ///< Dithering: RGB=Bayer, Alpha=Bayer
    DITHER_BAYER_INVBAYER      = (SOM_RGBDITHER_BAYER  | SOM_ALPHADITHER_INVERT) >> SOM_ALPHADITHER_SHIFT, ///< Dithering: RGB=Bayer, Alpha=InvBayer
    DITHER_BAYER_NOISE         = (SOM_RGBDITHER_BAYER  | SOM_ALPHADITHER_NOISE)  >> SOM_ALPHADITHER_SHIFT, ///< Dithering: RGB=Bayer, Alpha=Noise
    DITHER_BAYER_NONE          = (SOM_RGBDITHER_BAYER  | SOM_ALPHADITHER_NONE)   >> SOM_ALPHADITHER_SHIFT, ///< Dithering: RGB=Bayer, Alpha=None

    DITHER_NOISE_SQUARE        = (SOM_RGBDITHER_NOISE  | SOM_ALPHADITHER_SAME)   >> SOM_ALPHADITHER_SHIFT, ///< Dithering: RGB=Noise, Alpha=Square
    DITHER_NOISE_INVSQUARE     = (SOM_RGBDITHER_NOISE  | SOM_ALPHADITHER_INVERT) >> SOM_ALPHADITHER_SHIFT, ///< Dithering: RGB=Noise, Alpha=InvSquare
    DITHER_NOISE_NOISE         = (SOM_RGBDITHER_NOISE  | SOM_ALPHADITHER_NOISE)  >> SOM_ALPHADITHER_SHIFT, ///< Dithering: RGB=Noise, Alpha=Noise
    DITHER_NOISE_NONE          = (SOM_RGBDITHER_NOISE  | SOM_ALPHADITHER_NONE)   >> SOM_ALPHADITHER_SHIFT, ///< Dithering: RGB=Noise, Alpha=None

    DITHER_NONE_BAYER          = (SOM_RGBDITHER_NONE   | SOM_ALPHADITHER_SAME)   >> SOM_ALPHADITHER_SHIFT, ///< Dithering: RGB=None, Alpha=Bayer
    DITHER_NONE_INVBAYER       = (SOM_RGBDITHER_NONE   | SOM_ALPHADITHER_INVERT) >> SOM_ALPHADITHER_SHIFT, ///< Dithering: RGB=None, Alpha=InvBayer
    DITHER_NONE_NOISE          = (SOM_RGBDITHER_NONE   | SOM_ALPHADITHER_NOISE)  >> SOM_ALPHADITHER_SHIFT, ///< Dithering: RGB=None, Alpha=Noise
    DITHER_NONE_NONE           = (SOM_RGBDITHER_NONE   | SOM_ALPHADITHER_NONE)   >> SOM_ALPHADITHER_SHIFT, ///< Dithering: RGB=None, Alpha=None
} rdpq_dither_t;

/**
 * @brief Types of palettes supported by RDP
 */
typedef enum rdpq_tlut_s {
    TLUT_NONE   = 0,     ///< No palette
    TLUT_RGBA16 = 2,     ///< Palette made of #FMT_RGBA16 colors
    TLUT_IA16   = 3,     ///< Palette made of #FMT_IA16 colors
} rdpq_tlut_t;

/**
 * @name Render modes
 * 
 * These functions set a new render mode from scratch. Every render state is 
 * reset to some value (or default), so no previous state is kept valid.
 * 
 * @{
 */

/**
 * @brief Reset render mode to standard.
 * 
 * This is the most basic and general mode reset function. It configures the RDP
 * processor in a standard and very basic way:
 * 
 *   * Basic texturing (without shading)
 *   * No dithering, antialiasing, blending, etc.
 * 
 * You can further configure the mode by calling one of the many functions
 * in the mode API (`rdpq_mode_*`).
 */
void rdpq_set_mode_standard(void);


/**
 * @brief Reset render mode to FILL type.
 * 
 * This function sets the render mode type to FILL, which is used to quickly
 * fill portions of the screens with a solid color. The specified color is
 * configured via #rdpq_set_fill_color, and can be changed later.
 * 
 * Notice that in FILL mode most of the RDP features are disabled, so all other
 * render modes settings (rdpq_mode_* functions) do not work.
 *
 * @param[in]  color  The fill color to use
 */
inline void rdpq_set_mode_fill(color_t color) {
    rdpq_set_other_modes_raw(SOM_CYCLE_FILL);
    rdpq_set_fill_color(color);
}

/**
 * @brief Reset render mode to COPY type.
 * 
 * This function sets the render mode type to COPY, which is used to quickly
 * blit bitmaps. In COPY mode, only texture rectangles (aka "sprites") can be
 * drawn and no advanced render mode features are working (rdpq_mode_* functions).
 * 
 * The only available feature is transparency: pixels with alpha set to 0 can
 * optionally be discarded during blit, so that the target buffer contents is
 * not overwritten for those pixels. This is implemented using alpha compare.
 * 
 * The COPY mode is approximately 4 times faster at drawing than the standard
 * mode, so make sure to enable it whenever it is possible.
 * 
 * @param[in]  transparency   If true, pixels with alpha set to 0 are not drawn
 * 
 * @see #rdpq_set_mode_standard
 */
void rdpq_set_mode_copy(bool transparency);

/**
 * @brief Reset render mode to YUV mode.
 * 
 * This is a helper function to configure a render mode for YUV conversion.
 * In addition of setting the render mode, this function also configures a
 * combiner (given that YUV conversion happens also at the combiner level),
 * and set standard YUV parameters (for BT.601 TV Range).
 * 
 * After setting the YUV mode, you can load YUV textures to TMEM (using a
 * surface with #FMT_YUV16), and then draw them on the screen as part of
 * triangles or rectangles.
 * 
 * @param[in] bilinear      If true, YUV textures will also be filtered with
 *                          bilinear interpolation (note: this will require
 *                          2-cycle mode so it will be twice as slow).
 */
void rdpq_set_mode_yuv(bool bilinear);

/** @} */

/**
 * @name Render states
 * 
 * These functions allow to tweak individual render states. They should be called
 * after one of the render mode reset functions to configure the render states.
 * 
 * @{
 */


/**
 * @brief Activate antialiasing
 * 
 * This function can be used to enable/disable antialias at the RDP level.
 * There are two different kinds of antialias on N64:
 * 
 *   * Antialias on internal edges: this is fully performed by RDP.
 *   * Antialias on external edges: this is prepared by RDP but is actually
 *     performed as a post-processing filter by VI.
 * 
 * This function activates both kinds of antialias, but to display correctly
 * the second type, make sure that you did not pass #ANTIALIAS_OFF to
 * #display_init.
 * 
 * @note Antialiasing internally uses the blender unit. If you already
 *       configured a formula via #rdpq_mode_blending, antialias will just
 *       rely on that one to correctly blend pixels with the framebuffer.
 * 
 * @param enable        Enable/disable antialiasing
 */
inline void rdpq_mode_antialias(bool enable) 
{
    // Just enable/disable SOM_AA_ENABLE. The RSP will then update the render mode
    // which would trigger different other bits in SOM depending on the current mode.
    __rdpq_mode_change_som(SOM_AA_ENABLE, enable ? SOM_AA_ENABLE : 0);
}

/**
 * @brief Configure the color combiner
 * 
 * This function allows to configure the color combiner formula to be used.
 * The color combiner is the internal RDP hardware unit that mixes inputs
 * from textures, colors and other sources and produces a RGB/Alpha value,
 * that is then sent to the blender unit. If the blender is disabled (eg:
 * the polygon is solid), the value produced by the combiner is the one
 * that will be written into the framebuffer.
 * 
 * For common use cases, rdpq offers ready-to-use macros that you can pass
 * to #rdpq_mode_combiner: #RDPQ_COMBINER_FLAT, #RDPQ_COMBINER_SHADE,
 * #RDPQ_COMBINER_TEX, #RDPQ_COMBINER_TEX_FLAT, #RDPQ_COMBINER_TEX_SHADE.
 * 
 * For example, to draw a texture rectangle modulated with a flat color:
 * 
 * @code{.c}
 *      // Reset to standard rendering mode.
 *      rdpq_set_mode_standard();
 * 
 *      // Configure the combiner
 *      rdpq_mode_combiner(RDPQ_COMBINER_TEX_FLAT);
 * 
 *      // Configure the flat color that will modulate the texture
 *      rdpq_set_prim_color(RGBA32(192, 168, 74, 255));
 *
 *      // Load a texture into TMEM (tile descriptor #4)
 *      rdpq_tex_load(TILE4, &texture, 0);
 * 
 *      // Draw the rectangle
 *      rdpq_texture_rectangle(TILE4,
 *          0, 0, 32, 16,     // x0, y0, x1, y1
 *          0, 0, 1.0, 1.0f   // s, t, ds, dt
 *      );
 * @endcode
 * 
 * Alternatively, you can use your own combiner formulas, created with either
 * #RDPQ_COMBINER1 (one pass) or #RDPQ_COMBINER2 (two passes). See the respective
 * documentation for all the details on how to create a custom formula.
 * 
 * When using a custom formula, you must take into account that some render states
 * also rely on the combiner to work. Specifically:
 * 
 *  * Mipmap (#rdpq_mode_mipmap): this requires a dedicated color combiner pass,
 *    so if you set a custom formula, it has to be a one-pass formula. Otherwise,
 *    a RSP assertion will trigger.
 *  * Fog (#rdpq_mode_fog): fogging is generally made by substituting the alpha
 *    component of the shade color with a depth value, which is then used in
 *    the blender formula (eg: #RDPQ_FOG_STANDARD). The only interaction with the
 *    color combiner is that the SHADE alpha component should not be used as
 *    a modulation factor in the combiner, otherwise you get wrong results
 *    (if you then use the alpha for blending). rdpq automatically adjusts
 *    standard combiners using shade (#RDPQ_COMBINER_SHADE and #RDPQ_COMBINER_TEX_SHADE)
 *    when fog is enabled, but for custom combiners it is up to the user to
 *    take care of that.
 * 
 * @param comb      The combiner formula to configure
 * 
 * @see #RDPQ_COMBINER1
 * @see #RDPQ_COMBINER2
 * 
 * @note For programmers with previous RDP programming experience: this function
 *       makes sure that the current cycle type can work correctly with the
 *       specified combiner formula. Specifically, it switches automatically
 *       between 1-cycle and 2-cycle depending on the formula being set and the
 *       blender unit configuration, and also automatically adapts combiner
 *       formulas to the required cycle mode. See the documentation in rdpq.c
 *       for more information.
 */
inline void rdpq_mode_combiner(rdpq_combiner_t comb) {
    extern void __rdpq_fixup_mode(uint32_t cmd_id, uint32_t w0, uint32_t w1);
    extern void __rdpq_fixup_mode4(uint32_t cmd_id, uint32_t w0, uint32_t w1, uint32_t w2, uint32_t w3);

    if (comb & RDPQ_COMBINER_2PASS)
        __rdpq_fixup_mode(RDPQ_CMD_SET_COMBINE_MODE_2PASS,
            (comb >> 32) & 0x00FFFFFF,
            comb & 0xFFFFFFFF);
    else {
        rdpq_combiner_t comb1_mask = RDPQ_COMB1_MASK;
        if (((comb1_mask >> 0 ) &  7) == 1) comb1_mask ^= 1ull << 0;
        if (((comb1_mask >> 3 ) &  7) == 1) comb1_mask ^= 1ull << 3;
        if (((comb1_mask >> 6 ) &  7) == 1) comb1_mask ^= 1ull << 6;
        if (((comb1_mask >> 18) &  7) == 1) comb1_mask ^= 1ull << 18;
        if (((comb1_mask >> 21) &  7) == 1) comb1_mask ^= 1ull << 21;
        if (((comb1_mask >> 24) &  7) == 1) comb1_mask ^= 1ull << 24;
        if (((comb1_mask >> 32) & 31) == 1) comb1_mask ^= 1ull << 32;
        if (((comb1_mask >> 37) & 15) == 1) comb1_mask ^= 1ull << 37;

        __rdpq_fixup_mode4(RDPQ_CMD_SET_COMBINE_MODE_1PASS,
            (comb >> 32) & 0x00FFFFFF,
            comb & 0xFFFFFFFF,
            (comb1_mask >> 32) & 0x00FFFFFF,
            comb1_mask & 0xFFFFFFFF);
    }
}

/** @brief Blending mode: multiplicative alpha.
 * You can pass this macro to #rdpq_mode_blending. */
#define RDPQ_BLEND_MULTIPLY       RDPQ_BLENDER((IN_RGB, IN_ALPHA, MEMORY_RGB, INV_MUX_ALPHA))
/** @brief Blending mode: additive alpha.
 * You can pass this macro to #rdpq_mode_blending. */
#define RDPQ_BLEND_ADDITIVE       RDPQ_BLENDER((IN_RGB, IN_ALPHA, MEMORY_RGB, ONE))      

/**
 * @brief Configure the formula to use for blending.
 * 
 * This function can be used to configure the formula used
 * in the blender unit.
 * 
 * The standard blending formulas are:
 * 
 *  * #RDPQ_BLEND_MULTIPLY: multiplicative alpha blending
 *  * #RDPQ_BLEND_ADDITIVE: additive alpha blending
 * 
 * It is possible to also create custom formulas. The blender unit
 * allows for up to two passes. Use #RDPQ_BLENDER to create a one-pass
 * blending formula, or #RDPQ_BLENDER2 to create a two-pass formula.
 * 
 * Please notice that two-pass formulas are not compatible with fogging
 * (#rdpq_mode_fog).
 * 
 * The following example shows how to draw a texture rectangle using
 * a fixed blending value of 0.5 (ignoring the alpha channel of the
 * texture):
 * 
 * @code{.c}
 *      // Set standard mode
 *      rdpq_set_mode_standard();
 * 
 *      // Configure the formula:
 *      //      (IN_RGB * FOG_ALPHA) + (MEMORY_RGB * (1 - FOG_ALPHA))
 *      //
 *      // where FOG_ALPHA is the fixed alpha value coming from the FOG register.
 *      // Notice that the FOG register is not necessarily about fogging... it is
 *      // just one of the two registers that can be used in blending formulas.
 *      rdpq_mode_blending(RDPQ_BLENDER(IN_RGB, FOG_ALPHA, MEMORY_RGB, INV_MUX_ALPHA));
 * 
 *      // Configure the FOG_ALPHA value to 128 (= 0.5). The RGB components are
 *      // not used.
 *      rdpq_set_fog_color(RGBA32(0,0,0, 128));
 * 
 *      // Load a texture into TMEM
 *      rdpq_tex_load(TILE0, texture, 0);
 * 
 *      // Draw it
 *      rdpq_texture_rectangle(TILE0,
 *          0, 0, 64, 64,   // x0,y0 - x1,y1
 *          0, 0, 1.0, 1.0  // s0,t0 - ds,dt
 *      );
 * @endcode 
 *
 * @param blend          Blending formula created with #RDPQ_BLENDER,
 *                       or 0 to disable.
 * 
 * @see #rdpq_mode_fog
 * @see #RDPQ_BLENDER
 * @see #RDPQ_BLEND_MULTIPLY
 * @see #RDPQ_BLEND_ADDITIVE
 */
inline void rdpq_mode_blending(rdpq_blender_t blend) {
    extern void __rdpq_fixup_mode(uint32_t cmd_id, uint32_t w0, uint32_t w1);
    if (blend) blend |= SOM_BLENDING;
    if (blend & SOMX_BLEND_2PASS)
        __rdpq_fixup_mode(RDPQ_CMD_SET_BLENDING_MODE, 0, blend);
    __rdpq_fixup_mode(RDPQ_CMD_SET_BLENDING_MODE, 4, blend);
}

/** @brief Fogging mode: standard.
 * You can pass this macro to #rdpq_mode_fog. */
#define RDPQ_FOG_STANDARD         RDPQ_BLENDER((IN_RGB, SHADE_ALPHA, FOG_RGB, INV_MUX_ALPHA))

/**
 * @brief Enable or disable fog 
 * 
 * This function enables fog on RDP. Fog on RDP is simulated in the
 * following way:
 *   
 *  * The T&L pipeline must calculate a depth information for each
 *    vertex of the primitive and put it into the alpha channel of
 *    the per-vertex color. This is outside of the scope of rdpq,
 *    so rdpq assumes that this has been done when #rdpq_enable_fog
 *    is called.
 *  * The RDP blender unit is programmed to modulate a "fog color"
 *    with the polygon pixel, using SHADE_ALPHA as interpolation
 *    factor. Since SHADE_ALPHA contains a depth information, the
 *    farther the object, the stronger it will assume the fog color.
 * 
 * To enable fog, pass #RDPQ_FOG_STANDARD to this function, and
 * call #rdpq_set_fog_color to configure the fog color. This is
 * the standard fogging formula. 
 * 
 * If you want, you can instead build a custom fogging formula
 * using #RDPQ_BLENDER.
 * 
 * To disable fog, call #rdpq_mode_fog passing 0.
 * 
 * @note Fogging uses one pass of the blender unit (the first),
 *       so this can coexist with a blending formula (#rdpq_mode_blending)
 *       as long as it's a single pass one (created via #RDPQ_BLENDER).
 *       If a two-pass blending formula (#RDPQ_BLENDER2) was set with
 *       #rdpq_mode_blending, fogging cannot be used.
 * 
 * @param fog            Fog formula created with #RDPQ_BLENDER,
 *                       or 0 to disable.
 * 
 * @see #RDPQ_FOG_STANDARD
 * @see #rdpq_set_fog_color
 * @see #RDPQ_BLENDER
 * @see #rdpq_mode_blending
 */
inline void rdpq_mode_fog(rdpq_blender_t fog) {
    extern void __rdpq_fixup_mode(uint32_t cmd_id, uint32_t w0, uint32_t w1);
    if (fog) fog |= SOM_BLENDING;
    __rdpq_mode_change_som(SOMX_FOG, fog ? SOMX_FOG : 0);
    __rdpq_fixup_mode(RDPQ_CMD_SET_BLENDING_MODE, 0, fog);
}

/**
 * @brief Change dithering mode
 * 
 * This function allows to change the dithering algorithm performed by 
 * RDP on RGB and alpha channels. Note that by default, #rdpq_set_mode_standard
 * disables any dithering.
 * 
 * See #rdpq_dither_t for an explanation of how RDP applies dithering and 
 * how the different dithering algorithms work.
 * 
 * @param dither    Dithering to perform
 * 
 * @see #rdpq_dither_t
 */
inline void rdpq_mode_dithering(rdpq_dither_t dither) {
    rdpq_change_other_modes_raw(
        SOM_RGBDITHER_MASK | SOM_ALPHADITHER_MASK, ((uint64_t)dither << SOM_ALPHADITHER_SHIFT));
}

inline void rdpq_mode_alphacompare(bool enable, int threshold) {
    if (enable && threshold > 0) rdpq_set_blend_color(RGBA32(0,0,0,threshold));
    rdpq_change_other_modes_raw(
        SOM_ALPHACOMPARE_MASK, enable ? SOM_ALPHACOMPARE_THRESHOLD : 0
    );
}

inline void rdpq_mode_zoverride(bool enable, uint16_t z, int16_t deltaz) {
    if (enable) rdpq_set_prim_depth(z, deltaz);
    rdpq_change_other_modes_raw(
        SOM_ZSOURCE_PRIM, enable ? SOM_ZSOURCE_PRIM : 0
    );
}


/**
 * @brief Activate palette lookup during drawing
 * 
 * This function allows to enable / disable palette lookup during
 * drawing. To draw using a texture with palette, it is necessary
 * to first load the texture into TMEM (eg: via #rdpq_tex_load or
 * #rdpq_tex_load_ci4), then load the palette (eg: via #rdpq_tex_load_tlut),
 * and finally activate the palette drawing mode via #rdpq_mode_tlut.
 * 
 * @param tlut     Palette type, or 0 to disable.
 * 
 * @see #rdpq_tex_load
 * @see #rdpq_tex_load_ci4
 * @see #rdpq_tex_load_tlut
 * @see #rdpq_tlut_t
 */
inline void rdpq_mode_tlut(rdpq_tlut_t tlut) {
    rdpq_change_other_modes_raw(SOM_TLUT_MASK, (uint64_t)tlut << SOM_TLUT_SHIFT);
}

/**
 * @brief Activate texture filtering
 *
 * This function allows to configure the kind of texture filtering that will be used
 * while sampling textures.
 * 
 * Available in render modes: standard, copy.
 * 
 * @param filt      Texture filtering type
 * 
 * @see #rdpq_filter_t
 */
inline void rdpq_mode_filter(rdpq_filter_t filt) {
    rdpq_change_other_modes_raw(SOM_SAMPLE_MASK, (uint64_t)filt << SOM_SAMPLE_SHIFT);
<<<<<<< HEAD
=======
}

inline void rdpq_mode_mipmap(bool enable) {
    __rdpq_mode_change_som(SOM_TEXTURE_LOD, enable ? SOM_TEXTURE_LOD : 0);
>>>>>>> f803ddb8
}

/** @} */

/**
 * @brief Start a batch of RDP mode changes
 * 
 * This function can be used as an optimization when changing render mode
 * and/or multiple render states. It allows to batch the changes, so that
 * RDP hardware registers are updated only once.
 * 
 * To use it, put a call to #rdpq_mode_begin and #rdpq_mode_end around
 * the mode functions that you would like to batch. For instance:
 * 
 * @code{.c}
 *      rdpq_mode_begin();
 *          rdpq_set_mode_standard();
 *          rdpq_mode_mipmap(true);
 *          rdpq_mode_dithering(DITHER_SQUARE_SQUARE);
 *          rdpq_mode_blending(RDPQ_BLENDING_MULTIPLY);
 *      rdpq_mode_end();
 * @endcode
 * 
 * The only effect of using #rdpq_mode_begin is more efficient RSP
 * and RDP usage, there is no semantic change in the way RDP is
 * programmed when #rdpq_mode_end is called.
 * 
 * @note The functions affected by #rdpq_mode_begin / #rdpq_mode_end
 *       are just those that are part of the mode API (that is,
 *       `rdpq_set_mode_*` and `rdpq_mode_*`). Any other function
 *       is not batched and will be issued immediately.
 */
void rdpq_mode_begin(void);

/**
 * @brief Finish a batch of RDP mode changes
 * 
 * This function completes a batch of changes started with #rdpq_mode_begin.
 * 
 * @see #rdpq_mode_begin
 */
void rdpq_mode_end(void);

/********************************************************************
 * Internal functions (not part of public API)
 ********************************************************************/

///@cond
inline void __rdpq_mode_change_som(uint64_t mask, uint64_t val)
{
    // This is identical to #rdpq_change_other_modes_raw, but we also
    // set bit 1<<15 in the first word. That flag tells the RSP code
    // to recalculate the render mode, in addition to flipping the bits.
    // #rdpq_change_other_modes_raw instead just changes the bits as
    // you would expect from a raw API.
    extern void __rdpq_fixup_mode3(uint32_t cmd_id, uint32_t w0, uint32_t w1, uint32_t w2);
    if (mask >> 32)
        __rdpq_fixup_mode3(RDPQ_CMD_MODIFY_OTHER_MODES, 0 | (1<<15), ~(mask >> 32), val >> 32);
    if ((uint32_t)mask)
        __rdpq_fixup_mode3(RDPQ_CMD_MODIFY_OTHER_MODES, 4 | (1<<15), ~(uint32_t)mask, (uint32_t)val);
}
///@endcond


#ifdef __cplusplus
}
#endif

#endif<|MERGE_RESOLUTION|>--- conflicted
+++ resolved
@@ -629,13 +629,10 @@
  */
 inline void rdpq_mode_filter(rdpq_filter_t filt) {
     rdpq_change_other_modes_raw(SOM_SAMPLE_MASK, (uint64_t)filt << SOM_SAMPLE_SHIFT);
-<<<<<<< HEAD
-=======
 }
 
 inline void rdpq_mode_mipmap(bool enable) {
     __rdpq_mode_change_som(SOM_TEXTURE_LOD, enable ? SOM_TEXTURE_LOD : 0);
->>>>>>> f803ddb8
 }
 
 /** @} */
