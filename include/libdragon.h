/**
 * @file libdragon.h
 * @brief Main include file for programs seeking to link against libdragon
 * @ingroup libdragon
 */
#ifndef __LIBDRAGON_LIBDRAGON_H
#define __LIBDRAGON_LIBDRAGON_H

/**
 * @defgroup libdragon libdragon
 * @brief Low level runtime for homebrew development on the N64 platform.
 *
 * libdragon handles the hardware interfaces to the various systems in the N64.
 * The audio interface is handled by the @ref audio.  The controller interface,
 * controller peripheral interface and EEPROM interface are handled by the
 * @ref controller.  The display interface and RDP rasterizer are handled by
 * the @ref display.  System timers are handled by the @ref timer.
 * Low level interfaces such as interrupts, caching operations, exceptions and 
 * the DMA controller are handled by the @ref lowlevel.
 */

/* Easy include wrapper */
#include "n64types.h"
#include "fmath.h"
#include "audio.h"
#include "console.h"
#include "debug.h"
#include "joybus.h"
#include "joybus_accessory.h"
#include "pixelfx.h"
#include "joypad.h"
#include "controller.h"
#include "rtc.h"
#include "mempak.h"
#include "tpak.h"
#include "display.h"
#include "dma.h"
#include "dragonfs.h"
#include "asset.h"
#include "eeprom.h"
#include "eepromfs.h"
#include "graphics.h"
#include "mi.h"
#include "interrupt.h"
#include "n64sys.h"
#include "backtrace.h"
#include "rdp.h"
#include "rsp.h"
#include "timer.h"
#include "exception.h"
#include "dir.h"
#include "mpeg2.h"
#include "throttle.h"
#include "mixer.h"
#include "samplebuffer.h"
#include "wav64.h"
#include "xm64.h"
#include "ym64.h"
#include "rspq.h"
#include "rdpq.h"
#include "rdpq_tri.h"
#include "rdpq_rect.h"
#include "rdpq_attach.h"
#include "rdpq_mode.h"
#include "rdpq_tex.h"
#include "rdpq_sprite.h"
#include "rdpq_text.h"
#include "rdpq_paragraph.h"
#include "rdpq_font.h"
#include "rdpq_debug.h"
#include "rdpq_macros.h"
#include "surface.h"
#include "sprite.h"
#include "debugcpp.h"
#include "dlfcn.h"
#include "model64.h"
#include "skc.h"
#include "nand.h"
#include "bbfs.h"
<<<<<<< HEAD
#include "magma.h"
#include "mgfx.h"
=======
#include "ioctl.h"
>>>>>>> 6d8b13d6

#endif<|MERGE_RESOLUTION|>--- conflicted
+++ resolved
@@ -77,11 +77,8 @@
 #include "skc.h"
 #include "nand.h"
 #include "bbfs.h"
-<<<<<<< HEAD
+#include "ioctl.h"
 #include "magma.h"
 #include "mgfx.h"
-=======
-#include "ioctl.h"
->>>>>>> 6d8b13d6
 
 #endif