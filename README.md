--- conflicted
+++ resolved
@@ -67,17 +67,10 @@
 1. Export the environment variable N64_INST to the path where you want your
    toolchain to be installed. For instance: `export N64_INST=/opt/n64` or
    `export N64_INST=/usr/local`.
-<<<<<<< HEAD
-2. Create an empty directory and copy the `tools/build-toolchain.sh` script there
-3. Read the comments in the build script to see what additional packages are needed. 
-   If you are on macOS, make sure [homebrew](https://brew.sh) is installed.
-4. Run `./build-toolchain.sh` from the created directory, let it build and install the toolchain.
-=======
 2. Go to the `tools/toolchain/` directory. Read the comments in the 
    `build-toolchain.sh` to see what additional packages are needed. 
    If you are on macOS, make sure [homebrew](https://brew.sh) is installed.
 4. Run `./build-toolchain.sh` to let it build and install the toolchain.
->>>>>>> bf550a82
 5. Install libpng-dev if not already installed.
 6. Make sure that you still have the `N64_INST` variable pointing to the correct
    directory where the toolchain was installed (`echo $N64_INST`).
