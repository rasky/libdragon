#include <malloc.h>
#include <string.h>

#include <rspq.h>
#include <rspq_constants.h>
#include <rdp.h>
#include <rdpq_constants.h>
#include "test_rspq_constants.h"

#define ASSERT_GP_BACKWARD           0xF001   // Also defined in rsp_test.S
#define ASSERT_TOO_MANY_NOPS         0xF002

static void test_assert_handler(rsp_snapshot_t *state, uint16_t assert_code)
{
    switch (assert_code) {
        case ASSERT_GP_BACKWARD:
            printf("GP moved backward\n");
            break;
        case ASSERT_TOO_MANY_NOPS:
            printf("Trying to send too many NOPs (%ld)\n", state->gpr[4]);
            break;
        default:
            printf("Unknown assert\n");
            break;
    }
}

DEFINE_RSP_UCODE(rsp_test, 
    .assert_handler = test_assert_handler);

DEFINE_RSP_UCODE(rsp_test2);

static uint32_t test_ovl_id;
static uint32_t test2_ovl_id;

void test_ovl_init()
{   
    void *test_ovl_state = UncachedAddr(rspq_overlay_get_state(&rsp_test));
    memset(test_ovl_state, 0, sizeof(uint32_t) * 2);

    rspq_init();
    test_ovl_id = rspq_overlay_register(&rsp_test);
    test2_ovl_id = rspq_overlay_register(&rsp_test2);
}

void test_ovl_close()
{
    rspq_overlay_unregister(test2_ovl_id);
    rspq_overlay_unregister(test_ovl_id);
}

void rspq_test_4(uint32_t value)
{
    rspq_write(test_ovl_id, 0x0, value & 0x00FFFFFF);
}

void rspq_test_8(uint32_t value)
{
    rspq_write(test_ovl_id, 0x1, value & 0x00FFFFFF,
        0x02000000 | SP_WSTATUS_SET_SIG0);
}

void rspq_test_16(uint32_t value)
{
    rspq_write(test_ovl_id, 0x2, value & 0x00FFFFFF, 
        0x02000000 | SP_WSTATUS_SET_SIG0,
        0x02000000 | SP_WSTATUS_SET_SIG1,
        0x02000000 | SP_WSTATUS_SET_SIG0);
}

void rspq_test_wait(uint32_t length)
{
    rspq_write(test_ovl_id, 0x3, 0, length);
}

void rspq_test_output(uint64_t *dest)
{
    rspq_write(test_ovl_id, 0x4, 0, PhysicalAddr(dest));
}

void rspq_test_reset(void)
{
    rspq_write(test_ovl_id, 0x5);
}

void rspq_test_high(uint32_t value)
{
    rspq_write(test_ovl_id, 0x6, value & 0x00FFFFFF);
}

void rspq_test_reset_log(void)
{
    rspq_write(test_ovl_id, 0x7);
}

void rspq_test_send_rdp(uint32_t value)
{
    rdpq_write(1, test_ovl_id, 0xA, 0, value);
}

void rspq_test_send_rdp_nops(int num_nops)
{
    rdpq_write(num_nops, test_ovl_id, 0xB, num_nops);
}

void rspq_test_big_out(void *dest)
{
    rspq_write(test_ovl_id, 0x9, 0, PhysicalAddr(dest));
}

void rspq_test2(uint32_t v0, uint32_t v1)
{
    rspq_write(test2_ovl_id, 0x0, v0, v1);
}

#define RSPQ_LOG_STATUS(step) debugf("STATUS: %#010lx, PC: %#010lx (%s)\n", *SP_STATUS, *SP_PC, step)

void dump_mem(void* ptr, uint32_t size)
{
    for (uint32_t i = 0; i < size / sizeof(uint32_t); i += 8)
    {
        uint32_t *ints = ptr + i * sizeof(uint32_t);
        debugf("%08lX: %08lX %08lX %08lX %08lX %08lX %08lX %08lX %08lX\n",
            (uint32_t)(ints) - (uint32_t)(ptr), ints[0], ints[1], ints[2], ints[3], ints[4], ints[5], ints[6], ints[7]);
    }
}

bool wait_for_syncpoint(int sync_id, unsigned long timeout)
{
    unsigned long time_start = get_ticks_ms();

    while (get_ticks_ms() - time_start < timeout) {
        // Wait until the interrupt was raised and the SP is in idle mode
        if (rspq_syncpoint_check(sync_id) && (*SP_STATUS & SP_STATUS_HALTED)) {
            return true;
        }
        // Check if the RSP has hit an assert, and if so report it.
        __rsp_check_assert(__FILE__, __LINE__, __func__);
    }
    return false;
}

#define TEST_RSPQ_PROLOG() \
    rspq_init(); \
    DEFER(rspq_close());

const unsigned long rspq_timeout = 100;

#define ASSERT_RSPQ_EPILOG_SP_STATUS(s) \
    ASSERT_EQUAL_HEX(*SP_STATUS, SP_STATUS_HALTED | SP_STATUS_BROKE | SP_STATUS_SIG_BUFDONE_LOW | SP_STATUS_SIG_BUFDONE_HIGH | (s), "Unexpected SP status!")

#define TEST_RSPQ_EPILOG(s, t) ({ \
    int sync_id = rspq_syncpoint_new(); \
    rspq_flush(); \
    if (!wait_for_syncpoint(sync_id, t)) \
        ASSERT(0, "display list not completed: %d/%d", rspq_syncpoint_check(sync_id), (*SP_STATUS & SP_STATUS_HALTED) != 0); \
    ASSERT_RSPQ_EPILOG_SP_STATUS((s)); \
})

void test_rspq_queue_single(TestContext *ctx)
{
    TEST_RSPQ_PROLOG();

    TEST_RSPQ_EPILOG(0, rspq_timeout);
}

void test_rspq_queue_multiple(TestContext *ctx)
{
    TEST_RSPQ_PROLOG();
    
    rspq_noop();

    TEST_RSPQ_EPILOG(0, rspq_timeout);
}

void test_rspq_queue_rapid(TestContext *ctx)
{
    TEST_RSPQ_PROLOG();
    
    rspq_noop();
    rspq_noop();
    rspq_noop();
    rspq_noop();
    rspq_noop();
    rspq_noop();
    rspq_noop();
    rspq_noop();
    rspq_noop();
    rspq_noop();
    rspq_noop();
    rspq_noop();
    rspq_noop();
    rspq_noop();

    TEST_RSPQ_EPILOG(0, rspq_timeout);
}

void test_rspq_wrap(TestContext *ctx)
{
    TEST_RSPQ_PROLOG();

    uint32_t block_count = RSPQ_DRAM_LOWPRI_BUFFER_SIZE * 8;
    for (uint32_t i = 0; i < block_count; i++)
        rspq_noop();
    
    TEST_RSPQ_EPILOG(0, rspq_timeout);
}

<<<<<<< HEAD
void test_rspq_signal(TestContext *ctx)
{
    TEST_RSPQ_PROLOG();
    
    rspq_signal(SP_WSTATUS_SET_SIG0);

    TEST_RSPQ_EPILOG(SP_STATUS_SIG0, rspq_timeout);
}

=======
>>>>>>> 8fcaba63
void test_rspq_high_load(TestContext *ctx)
{
    TEST_RSPQ_PROLOG();

    test_ovl_init();
    DEFER(test_ovl_close());

    uint64_t expected_sum = 0;

    for (uint32_t i = 0; i < 0x1000; i++)
    {
        uint32_t x = RANDN(3);

        switch (x)
        {
            case 0:
                rspq_test_4(1);
                break;
            case 1:
                rspq_test_8(1);
                break;
            case 2:
                rspq_test_16(1);
                break;
        }

        ++expected_sum;
    }

    uint64_t actual_sum[2] __attribute__((aligned(16))) = {0};
    data_cache_hit_writeback_invalidate(actual_sum, 16);

    rspq_test_output(actual_sum);

    TEST_RSPQ_EPILOG(0, rspq_timeout);

    ASSERT_EQUAL_UNSIGNED(*actual_sum, expected_sum, "Possibly not all commands have been executed!");
}

void test_rspq_flush(TestContext *ctx)
{
    TEST_RSPQ_PROLOG();

    test_ovl_init();
    DEFER(test_ovl_close());

    // This is meant to verify that the fix in rspq_flush actually
    // prevents the race condition (see the comment in that function).
    // If the race condition does happen, this test will fail very quickly.
    uint32_t t0 = TICKS_READ();
    while (TICKS_DISTANCE(t0, TICKS_READ()) < TICKS_FROM_MS(1000)) {
        rspq_test_wait(RANDN(50));
        rspq_flush();

        wait_ticks(80 + RANDN(20));

        rspq_syncpoint_t sp = rspq_syncpoint_new();
        rspq_flush();
        ASSERT(wait_for_syncpoint(sp, 100), "syncpoint was not flushed!, PC:%03lx, STATUS:%04lx", *SP_PC, *SP_STATUS);
    }

    TEST_RSPQ_EPILOG(0, rspq_timeout);
}

void test_rspq_rapid_flush(TestContext *ctx)
{
    TEST_RSPQ_PROLOG();
    
    test_ovl_init();
    DEFER(test_ovl_close());

    // This test is meant to verify that a specific hardware bug
    // does not occur (see rsp_queue.inc). The exact conditions
    // for the bug to happen are not known and this test setup was
    // found by pure experimentation.

    uint64_t actual_sum[2] __attribute__((aligned(16))) = {0};
    data_cache_hit_writeback_invalidate(actual_sum, 16);

    uint32_t t0 = TICKS_READ();
    while (TICKS_DISTANCE(t0, TICKS_READ()) < TICKS_FROM_MS(10000)) {
        for (int wait=1;wait<0x100;wait++) {
            uint64_t expected_sum = 1*24 + 3*24 + 5*24 + 7*24;

            rspq_flush();
            rspq_test_reset_log();
            rspq_test_reset();
            for (uint32_t i = 0; i < 24; i++)
            {
                rspq_test_high(1);
                if ((i&3)==0) rspq_test_wait(RANDN(wait));
            }
            rspq_flush();

            rspq_flush();
            for (uint32_t i = 0; i < 24; i++)
            {
                rspq_test_high(3);
                if ((i&3)==0) rspq_test_wait(RANDN(wait));
            }
            rspq_flush();

            rspq_flush();
            for (uint32_t i = 0; i < 24; i++)
            {
                rspq_test_high(5);
                if ((i&3)==0) rspq_test_wait(RANDN(wait));
            }
            rspq_flush();

            rspq_flush();
            for (uint32_t i = 0; i < 24; i++)
            {
                rspq_test_high(7);
                if ((i&3)==0) rspq_test_wait(RANDN(wait));
            }
            rspq_flush();

            rspq_flush();
            rspq_test_output(actual_sum);
            rspq_wait();

            ASSERT_EQUAL_UNSIGNED(actual_sum[1], expected_sum, "Sum is incorrect! (diff: %lld)", expected_sum - actual_sum[1]);
            data_cache_hit_invalidate(actual_sum, 16);
        }
    }

    TEST_RSPQ_EPILOG(0, rspq_timeout);
}

void test_rspq_load_overlay(TestContext *ctx)
{
    TEST_RSPQ_PROLOG();
    
    test_ovl_init();
    DEFER(test_ovl_close());

    rspq_test_4(0);

    TEST_RSPQ_EPILOG(0, rspq_timeout);

    uint32_t size = rsp_test_text_end - rsp_test_text_start;

    ASSERT_EQUAL_MEM((uint8_t*)SP_IMEM, rsp_test_text_start, size, "test overlay was not loaded into IMEM!");
}

void test_rspq_switch_overlay(TestContext *ctx)
{
    TEST_RSPQ_PROLOG();
    
    test_ovl_init();
    DEFER(test_ovl_close());

    rspq_test2(0x123456, 0x87654321);
    rspq_test_16(0);

    TEST_RSPQ_EPILOG(0, rspq_timeout);

    uint8_t *test2_state = UncachedAddr(rspq_overlay_get_state(&rsp_test2));

    uint32_t expected_state[] = {
        test2_ovl_id | 0x123456,
        0x87654321
    };

    ASSERT_EQUAL_MEM(test2_state, (uint8_t*)expected_state, sizeof(expected_state), "State was not saved!");
}

void test_rspq_multiple_flush(TestContext *ctx)
{
    TEST_RSPQ_PROLOG();
    test_ovl_init();
    DEFER(test_ovl_close());

    rspq_test_8(1);
    rspq_test_8(1);
    rspq_test_8(1);
    rspq_flush();
    wait_ms(3);
    rspq_test_8(1);
    rspq_test_8(1);
    rspq_test_8(1);
    rspq_flush();
    wait_ms(3);

    uint64_t actual_sum[2] __attribute__((aligned(16))) = {0};
    data_cache_hit_writeback_invalidate(actual_sum, 16);

    rspq_test_output(actual_sum);

    TEST_RSPQ_EPILOG(0, rspq_timeout);

    ASSERT_EQUAL_UNSIGNED(*actual_sum, 6, "Sum is incorrect!");
}


void test_rspq_wait(TestContext *ctx)
{
    TEST_RSPQ_PROLOG();
    
    test_ovl_init();
    DEFER(test_ovl_close());

    for (uint32_t i = 0; i < 100; i++)
    {
        rspq_test_8(1);
        rspq_test_wait(0x8000);
        rspq_wait();
    }

    uint64_t actual_sum[2] __attribute__((aligned(16))) = {0};
    data_cache_hit_writeback_invalidate(actual_sum, 16);

    rspq_test_output(actual_sum);

    TEST_RSPQ_EPILOG(0, rspq_timeout);

    ASSERT_EQUAL_UNSIGNED(*actual_sum, 100, "Sum is incorrect!");
}

void test_rspq_rapid_sync(TestContext *ctx)
{
    TEST_RSPQ_PROLOG();

    rspq_syncpoint_t syncpoints[100];

    for (uint32_t i = 0; i < 100; i++)
    {
        syncpoints[i] = rspq_syncpoint_new();
    }

    TEST_RSPQ_EPILOG(0, rspq_timeout);

    for (uint32_t i = 0; i < 100; i++)
    {
        ASSERT(rspq_syncpoint_check(syncpoints[i]), "Not all syncpoints have been reached!");
    }
}

void test_rspq_block(TestContext *ctx)
{
    TEST_RSPQ_PROLOG();
    test_ovl_init();
    DEFER(test_ovl_close());

    rspq_block_begin();
    for (uint32_t i = 0; i < 512; i++)
        rspq_test_8(1);
    rspq_block_t *b512 = rspq_block_end();
    DEFER(rspq_block_free(b512));

    rspq_block_begin();
    for (uint32_t i = 0; i < 4; i++)
        rspq_block_run(b512);
    rspq_block_t *b2048 = rspq_block_end();
    DEFER(rspq_block_free(b2048));

    rspq_block_begin();
    rspq_block_run(b512);
    for (uint32_t i = 0; i < 512; i++)
        rspq_test_8(1);
    rspq_block_run(b2048);
    rspq_block_t *b3072 = rspq_block_end();
    DEFER(rspq_block_free(b3072));

    uint64_t actual_sum[2] __attribute__((aligned(16))) = {0};
    data_cache_hit_writeback_invalidate(actual_sum, 16);

    rspq_test_reset();
    rspq_block_run(b512);
    rspq_test_output(actual_sum);
    rspq_wait();
    ASSERT_EQUAL_UNSIGNED(*actual_sum, 512, "sum #1 is not correct");
    data_cache_hit_invalidate(actual_sum, 16);

    rspq_block_run(b512);
    rspq_test_reset();
    rspq_block_run(b512);
    rspq_test_output(actual_sum);
    rspq_wait();
    ASSERT_EQUAL_UNSIGNED(*actual_sum, 512, "sum #2 is not correct");
    data_cache_hit_invalidate(actual_sum, 16);

    rspq_test_reset();
    rspq_block_run(b2048);
    rspq_test_output(actual_sum);
    rspq_wait();
    ASSERT_EQUAL_UNSIGNED(*actual_sum, 2048, "sum #3 is not correct");
    data_cache_hit_invalidate(actual_sum, 16);

    rspq_test_reset();
    rspq_block_run(b3072);
    rspq_test_output(actual_sum);
    rspq_wait();
    ASSERT_EQUAL_UNSIGNED(*actual_sum, 3072, "sum #4 is not correct");
    data_cache_hit_invalidate(actual_sum, 16);

    rspq_test_reset();
    rspq_test_8(1);
    rspq_block_run(b3072);
    rspq_test_8(1);
    rspq_block_run(b2048);
    rspq_test_8(1);
    rspq_test_output(actual_sum);
    rspq_wait();
    ASSERT_EQUAL_UNSIGNED(*actual_sum, 5123, "sum #5 is not correct");

    TEST_RSPQ_EPILOG(0, rspq_timeout);
}

void test_rspq_wait_sync_in_block(TestContext *ctx)
{
    TEST_RSPQ_PROLOG();

    wait_ms(3);

    rspq_syncpoint_t syncpoint = rspq_syncpoint_new();

    rspq_block_begin();
    DEFER(rspq_block_end());

    rspq_syncpoint_wait(syncpoint);

    // Test will cause an RSP crash (timeout) if it fails.
}

// Test the basic working of highpri queue.
void test_rspq_highpri_basic(TestContext *ctx)
{
    TEST_RSPQ_PROLOG();
    test_ovl_init();
    DEFER(test_ovl_close());

    uint64_t actual_sum[2] __attribute__((aligned(16))) = {0};
    data_cache_hit_writeback_invalidate(actual_sum, 16);

    // Prepare a block of commands
    rspq_block_begin();
    for (uint32_t i = 0; i < 4096; i++) {
        rspq_test_8(1);
        if (i%256 == 0)
            rspq_test_wait(0x10);
    }
    rspq_block_t *b4096 = rspq_block_end();
    DEFER(rspq_block_free(b4096));

    // Initialize the test ucode
    rspq_test_reset();
    rspq_wait();

    // Run the block in standard queue
    rspq_block_run(b4096);
    rspq_test_output(actual_sum);
    rspq_flush();

    // Schedule a highpri queue
    rspq_highpri_begin();
        rspq_test_high(123);
        rspq_test_output(actual_sum);
    rspq_highpri_end();

    // Wait for highpri execution
    rspq_highpri_sync();

    // Verify that highpri was executed correctly and before lowpri is finished
    ASSERT(actual_sum[0] < 4096, "lowpri sum is not correct");
    ASSERT_EQUAL_UNSIGNED(actual_sum[1], 123, "highpri sum is not correct");
    data_cache_hit_invalidate(actual_sum, 16);

    // Schedule a second highpri queue
    rspq_highpri_begin();
        rspq_test_high(200);
        rspq_test_output(actual_sum);
    rspq_highpri_end();
    rspq_highpri_sync();

    // Verify that highpri was executed correctly and before lowpri is finished
    ASSERT(actual_sum[0] < 4096, "lowpri sum is not correct");
    ASSERT_EQUAL_UNSIGNED(actual_sum[1], 323, "highpri sum is not correct");
    data_cache_hit_invalidate(actual_sum, 16);

    // Wait for the end of lowpri
    rspq_wait();

    // Verify result of both queues
    ASSERT_EQUAL_UNSIGNED(actual_sum[0], 4096, "lowpri sum is not correct");
    ASSERT_EQUAL_UNSIGNED(actual_sum[1], 323, "highpri sum is not correct");

    TEST_RSPQ_EPILOG(0, rspq_timeout);
}

void test_rspq_highpri_multiple(TestContext *ctx)
{
    TEST_RSPQ_PROLOG();
    test_ovl_init();
    DEFER(test_ovl_close());

    uint64_t actual_sum[2] __attribute__((aligned(16)));
    actual_sum[0] = actual_sum[1] = 0;
    data_cache_hit_writeback_invalidate(actual_sum, 16);

    rspq_block_begin();
    for (uint32_t i = 0; i < 4096; i++) {
        rspq_test_8(1);
        if (i%256 == 0)
            rspq_test_wait(0x10);
    }
    rspq_block_t *b4096 = rspq_block_end();
    DEFER(rspq_block_free(b4096));

    rspq_test_reset();
    for (int i=0;i<16;i++)
        rspq_block_run(b4096);
    rspq_flush();

    uint32_t t0 = TICKS_READ();
    while (TICKS_DISTANCE(t0, TICKS_READ()) < TICKS_FROM_MS(2000)) {
        for (int wait=1;wait<0x100;wait++) {
            int partial = 0;
            rspq_highpri_begin();
                rspq_test_reset_log();
                rspq_test_reset();
                for (uint32_t i = 0; i < 24; i++) {
                    rspq_test_high(1);
                    if ((i&3)==0) rspq_test_wait(RANDN(wait));
                }
                rspq_flush();
            rspq_highpri_end();

            rspq_highpri_begin();
                for (uint32_t i = 0; i < 24; i++) {
                    rspq_test_high(3);
                    // if ((i&3)==0) rspq_test_wait(RANDN(wait));
                }
            rspq_highpri_end();

            rspq_highpri_begin();
                for (uint32_t i = 0; i < 24; i++) {
                    rspq_test_high(5);
                    // if ((i&3)==0) rspq_test_wait(RANDN(wait));
                }
            rspq_highpri_end();

            rspq_highpri_begin();
                for (uint32_t i = 0; i < 24; i++) {
                    rspq_test_high(7);
                    if ((i&3)==0) rspq_test_wait(RANDN(wait));
                }
            rspq_highpri_end();

            rspq_highpri_begin();
                rspq_test_output(actual_sum);
            rspq_highpri_end();

            rspq_highpri_sync();

            partial += 1*24 + 3*24 + 5*24 + 7*24;
            if (actual_sum[1] != partial) {
                *SP_STATUS = SP_WSTATUS_SET_HALT;
                MEMORY_BARRIER();
                wait_ms(10);
                for (int i=0;i<128;i++) {
                    debugf("%lx %lx %ld %ld\n", SP_DMEM[512+i*4+0], SP_DMEM[512+i*4+1], SP_DMEM[512+i*4+2], SP_DMEM[512+i*4+3]);
                }
                ASSERT_EQUAL_UNSIGNED(actual_sum[1], partial, "highpri sum is not correct (diff: %lld)", partial - actual_sum[1]);
            }

            ASSERT_EQUAL_UNSIGNED(actual_sum[1], partial, "highpri sum is not correct (diff: %lld)", partial - actual_sum[1]);
            data_cache_hit_invalidate(actual_sum, 16);
        }
    }

    rspq_test_output(actual_sum);
    TEST_RSPQ_EPILOG(0, rspq_timeout);

    // ASSERT_EQUAL_UNSIGNED(actual_sum[0], 4096*16, "lowpri sum is not correct");
    // ASSERT_EQUAL_UNSIGNED(actual_sum[1], partial, "highpri sum is not correct");
}

// Test that an overlay only used in highpri is correctly loaded
void test_rspq_highpri_overlay(TestContext *ctx)
{
    TEST_RSPQ_PROLOG();
    test_ovl_init();
    DEFER(test_ovl_close());

    uint64_t actual_sum[2] __attribute__((aligned(16)));
    actual_sum[0] = actual_sum[1] = 0;
    data_cache_hit_writeback_invalidate(actual_sum, 16);

    rspq_highpri_begin();
        rspq_test_reset();
        rspq_test_high(123);
        rspq_test_output(actual_sum);
    rspq_highpri_end();
    rspq_wait();
        
    ASSERT_EQUAL_UNSIGNED(actual_sum[1], 123, "highpri sum is not correct");
    TEST_RSPQ_EPILOG(0, rspq_timeout);
}

void test_rspq_big_command(TestContext *ctx)
{
    TEST_RSPQ_PROLOG();
    test_ovl_init();
    DEFER(test_ovl_close());

    uint32_t values[TEST_RSPQ_BIG_PAYLOAD_WORDS];
    for (uint32_t i = 0; i < TEST_RSPQ_BIG_PAYLOAD_WORDS; i++)
    {
        values[i] = RANDN(0xFFFFFFFF);
    }
    

    uint32_t output[TEST_RSPQ_BIG_PAYLOAD_WORDS] __attribute__((aligned(16)));
    data_cache_hit_writeback_invalidate(output, TEST_RSPQ_BIG_PAYLOAD_SIZE);

    rspq_write_t wptr = rspq_write_begin(test_ovl_id, 0x8, TEST_RSPQ_BIG_COMMAND_SIZE);
    rspq_write_arg(&wptr, 0);
    for (uint32_t i = 0; i < TEST_RSPQ_BIG_PAYLOAD_WORDS; i++)
    {
        rspq_write_arg(&wptr, i | i << 8 | i << 16 | i << 24);
    }
    rspq_write_end(&wptr);

    wptr = rspq_write_begin(test_ovl_id, 0x8, TEST_RSPQ_BIG_COMMAND_SIZE);
    rspq_write_arg(&wptr, 0);
    for (uint32_t i = 0; i < TEST_RSPQ_BIG_PAYLOAD_WORDS; i++)
    {
        rspq_write_arg(&wptr, values[i]);
    }
    rspq_write_end(&wptr);

    rspq_test_big_out(output);

    TEST_RSPQ_EPILOG(0, rspq_timeout);

    uint32_t expected[TEST_RSPQ_BIG_PAYLOAD_WORDS];
    for (uint32_t i = 0; i < TEST_RSPQ_BIG_PAYLOAD_WORDS; i++)
    {
        uint32_t x = i | i << 8 | i << 16 | i << 24;
        expected[i] = x ^ values[i];
    }
    
    ASSERT_EQUAL_MEM((uint8_t*)output, (uint8_t*)expected, TEST_RSPQ_BIG_PAYLOAD_SIZE, "Output does not match!");
}

void test_rspq_rdp_dynamic(TestContext *ctx)
{
    TEST_RSPQ_PROLOG();
    test_ovl_init();

    const uint32_t count = 0x80;

    for (uint32_t i = 0; i < count; i++)
    {
        rspq_test_send_rdp(i);
    }

    TEST_RSPQ_EPILOG(0, rspq_timeout);

    extern void *rspq_rdp_dynamic_buffers[2];

    ASSERT_EQUAL_HEX(*DP_START, PhysicalAddr(rspq_rdp_dynamic_buffers[0]), "DP_START does not match!");
    ASSERT_EQUAL_HEX(*DP_END, PhysicalAddr(rspq_rdp_dynamic_buffers[0]) + count * 8, "DP_END does not match!");

    uint64_t *rdp_buf = (uint64_t*)rspq_rdp_dynamic_buffers[0];

    for (uint64_t i = 0; i < count; i++)
    {
        ASSERT_EQUAL_HEX(rdp_buf[i], i, "Wrong command at idx: %llx", i);
    }
}

void test_rspq_rdp_dynamic_switch(TestContext *ctx)
{
    TEST_RSPQ_PROLOG();
    test_ovl_init();

    const uint32_t full_count = RDPQ_DYNAMIC_BUFFER_SIZE / 8;
    const uint32_t extra_count = 8;
    const uint32_t count = full_count + extra_count;

    for (uint32_t i = 0; i < count; i++)
    {
        rspq_test_send_rdp(i);
    }

    TEST_RSPQ_EPILOG(0, rspq_timeout);

    extern void *rspq_rdp_dynamic_buffers[2];

    ASSERT_EQUAL_HEX(*DP_START, PhysicalAddr(rspq_rdp_dynamic_buffers[1]), "DP_START does not match!");
    ASSERT_EQUAL_HEX(*DP_END, PhysicalAddr(rspq_rdp_dynamic_buffers[1]) + extra_count * 8, "DP_END does not match!");

    uint64_t *rdp_buf0 = (uint64_t*)rspq_rdp_dynamic_buffers[0];
    uint64_t *rdp_buf1 = (uint64_t*)rspq_rdp_dynamic_buffers[1];

    for (uint64_t i = 0; i < full_count; i++)
    {
        ASSERT_EQUAL_HEX(rdp_buf0[i], i, "Wrong command at idx: %llx", i);
    }

    for (uint64_t i = 0; i < extra_count; i++)
    {
        ASSERT_EQUAL_HEX(rdp_buf1[i], i + full_count, "Wrong command at idx: %llx", i);
    }
}
<<<<<<< HEAD


void test_rspq_deferred_call(TestContext *ctx)
{
    TEST_RSPQ_PROLOG();
    test_ovl_init();

    int num_call_expected = 0;
    int num_call_found = 0;

    uint64_t *actual_sum = malloc_uncached(2 * sizeof(uint64_t));
    DEFER(free_uncached(actual_sum));

    int value = 0;

    void cb1(void* expectedp) {
        ++num_call_found;
        int exp = (int)expectedp;
        volatile uint64_t cur_counter = actual_sum[0];
        ASSERT(cur_counter >= exp, "invalid sequence for deferred call (expected %d, got %d)", exp, (int)cur_counter);
    }

    rspq_test_reset();

    SRAND(123);
    for (int i=0;i<1000;i++) {
        switch (RANDN(8)) {
        case 0: case 1: case 2: {
            rspq_test_4(1); value+=1;
        }   break;
        case 3: {
            rspq_test_output(actual_sum);
            rspq_syncpoint_new_cb(cb1, (void*)value);
            num_call_expected++;
        }   break;
        case 4: case 5: {
            int count = RANDN(RSPQ_DRAM_LOWPRI_BUFFER_SIZE / 16);
            for (int j=0;j<count;j++)
                rspq_noop();
        }   break;
        case 6: case 7: {
            rspq_flush();
        }
        }
        if (ctx->result == TEST_FAILED)
            return;
    }

    rspq_wait();
    if (ctx->result == TEST_FAILED)
        return;

    ASSERT_EQUAL_UNSIGNED(num_call_found, num_call_expected, "invalid number of deferred calls");
}
=======
>>>>>>> 8fcaba63
<|MERGE_RESOLUTION|>--- conflicted
+++ resolved
@@ -206,18 +206,6 @@
     TEST_RSPQ_EPILOG(0, rspq_timeout);
 }
 
-<<<<<<< HEAD
-void test_rspq_signal(TestContext *ctx)
-{
-    TEST_RSPQ_PROLOG();
-    
-    rspq_signal(SP_WSTATUS_SET_SIG0);
-
-    TEST_RSPQ_EPILOG(SP_STATUS_SIG0, rspq_timeout);
-}
-
-=======
->>>>>>> 8fcaba63
 void test_rspq_high_load(TestContext *ctx)
 {
     TEST_RSPQ_PROLOG();
@@ -826,7 +814,6 @@
         ASSERT_EQUAL_HEX(rdp_buf1[i], i + full_count, "Wrong command at idx: %llx", i);
     }
 }
-<<<<<<< HEAD
 
 
 void test_rspq_deferred_call(TestContext *ctx)
@@ -880,6 +867,4 @@
         return;
 
     ASSERT_EQUAL_UNSIGNED(num_call_found, num_call_expected, "invalid number of deferred calls");
-}
-=======
->>>>>>> 8fcaba63
+}